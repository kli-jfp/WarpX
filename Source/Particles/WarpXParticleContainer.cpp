--- conflicted
+++ resolved
@@ -428,11 +428,7 @@
 WarpXParticleContainer::DepositCurrent(WarpXParIter& pti,
                                        RealVector& wp, RealVector& uxp,
                                        RealVector& uyp, RealVector& uzp,
-<<<<<<< HEAD
-                                       Real* ion_lev,
-=======
                                        const int * const ion_lev,
->>>>>>> 485e4e5e
                                        MultiFab* jx, MultiFab* jy, MultiFab* jz,
                                        const long offset, const long np_to_depose,
                                        int thread_num, int lev, int depos_lev,
