#include <MultiParticleContainer.H>
#include <WarpX_f.H>
#include <WarpX.H>

#include <limits>
#include <algorithm>
#include <string>
#include <memory>

using namespace amrex;

MultiParticleContainer::MultiParticleContainer (AmrCore* amr_core)
{

    ReadParameters();

    allcontainers.resize(nspecies + nlasers);
    for (int i = 0; i < nspecies; ++i) {
        if (species_types[i] == PCTypes::Physical) {
            allcontainers[i].reset(new PhysicalParticleContainer(amr_core, i, species_names[i]));
        }
        else if (species_types[i] == PCTypes::RigidInjected) {
            allcontainers[i].reset(new RigidInjectedParticleContainer(amr_core, i, species_names[i]));
        }
        else if (species_types[i] == PCTypes::Photon) {
            allcontainers[i].reset(new PhotonParticleContainer(amr_core, i, species_names[i]));
        }
        allcontainers[i]->m_deposit_on_main_grid = m_deposit_on_main_grid[i];
        allcontainers[i]->m_gather_from_main_grid = m_gather_from_main_grid[i];
    }

    for (int i = nspecies; i < nspecies+nlasers; ++i) {
        allcontainers[i].reset(new LaserParticleContainer(amr_core, i, lasers_names[i-nspecies]));
    }

    pc_tmp.reset(new PhysicalParticleContainer(amr_core));

    // Compute the number of species for which lab-frame data is dumped
    // nspecies_lab_frame_diags, and map their ID to MultiParticleContainer
    // particle IDs in map_species_lab_diags.
    map_species_back_transformed_diagnostics.resize(nspecies);
    nspecies_back_transformed_diagnostics = 0;
    for (int i=0; i<nspecies; i++){
        auto& pc = allcontainers[i];
        if (pc->do_back_transformed_diagnostics){
            map_species_back_transformed_diagnostics[nspecies_back_transformed_diagnostics] = i;
            do_back_transformed_diagnostics = 1;
            nspecies_back_transformed_diagnostics += 1;
        }
    }
    ionization_process = IonizationProcess();
}

void
MultiParticleContainer::ReadParameters ()
{
    static bool initialized = false;
    if (!initialized)
    {
        ParmParse pp("particles");

        pp.query("nspecies", nspecies);
        BL_ASSERT(nspecies >= 0);

        if (nspecies > 0) {
            // Get species names
            pp.getarr("species_names", species_names);
            BL_ASSERT(species_names.size() == nspecies);

            // Get species to deposit on main grid
            m_deposit_on_main_grid.resize(nspecies, false);
            std::vector<std::string> tmp;
            pp.queryarr("deposit_on_main_grid", tmp);
            for (auto const& name : tmp) {
                auto it = std::find(species_names.begin(), species_names.end(), name);
                AMREX_ALWAYS_ASSERT_WITH_MESSAGE(it != species_names.end(), "ERROR: species in particles.deposit_on_main_grid must be part of particles.species_names");
                int i = std::distance(species_names.begin(), it);
                m_deposit_on_main_grid[i] = true;
            }

            m_gather_from_main_grid.resize(nspecies, false);
            std::vector<std::string> tmp_gather;
            pp.queryarr("gather_from_main_grid", tmp_gather);
            for (auto const& name : tmp_gather) {
                auto it = std::find(species_names.begin(), species_names.end(), name);
                AMREX_ALWAYS_ASSERT_WITH_MESSAGE(it != species_names.end(), "ERROR: species in particles.gather_from_main_grid must be part of particles.species_names");
                int i = std::distance(species_names.begin(), it);
                m_gather_from_main_grid.at(i) = true;
            }

            species_types.resize(nspecies, PCTypes::Physical);

            // Get rigid-injected species
            std::vector<std::string> rigid_injected_species;
            pp.queryarr("rigid_injected_species", rigid_injected_species);
            if (!rigid_injected_species.empty()) {
                for (auto const& name : rigid_injected_species) {
                    auto it = std::find(species_names.begin(), species_names.end(), name);
                    AMREX_ALWAYS_ASSERT_WITH_MESSAGE(it != species_names.end(), "ERROR: species in particles.rigid_injected_species must be part of particles.species_names");
                    int i = std::distance(species_names.begin(), it);
                    species_types[i] = PCTypes::RigidInjected;
                }
            }
            // Get photon species
            std::vector<std::string> photon_species;
            pp.queryarr("photon_species", photon_species);
            if (!photon_species.empty()) {
                for (auto const& name : photon_species) {
                    auto it = std::find(species_names.begin(), species_names.end(), name);
                    AMREX_ALWAYS_ASSERT_WITH_MESSAGE(
                        it != species_names.end(),
                        "ERROR: species in particles.rigid_injected_species must be part of particles.species_names");
                    int i = std::distance(species_names.begin(), it);
                    species_types[i] = PCTypes::Photon;
                }
            }

        }

        pp.query("use_fdtd_nci_corr", WarpX::use_fdtd_nci_corr);
        pp.query("l_lower_order_in_v", WarpX::l_lower_order_in_v);

        ParmParse ppl("lasers");
        ppl.query("nlasers", nlasers);
        BL_ASSERT(nlasers >= 0);
        if (nlasers > 0) {
            ppl.getarr("names", lasers_names);
            BL_ASSERT(lasers_names.size() == nlasers);
        }

        initialized = true;
    }
}

void
MultiParticleContainer::AllocData ()
{
    for (auto& pc : allcontainers) {
        pc->AllocData();
    }
    pc_tmp->AllocData();
}

void
MultiParticleContainer::InitData ()
{
    for (auto& pc : allcontainers) {
        pc->InitData();
    }
    pc_tmp->InitData();
    // For each species, get the ID of its product species.
    // This is used for ionization and pair creation processes.
    mapSpeciesProduct();

#ifdef WARPX_QED
    InitQED();
#endif

}


#ifdef WARPX_DO_ELECTROSTATIC
void
MultiParticleContainer::FieldGatherES (const Vector<std::array<std::unique_ptr<MultiFab>, 3> >& E,
                                       const amrex::Vector<std::unique_ptr<amrex::FabArray<amrex::BaseFab<int> > > >& masks)
{
    for (auto& pc : allcontainers) {
        pc->FieldGatherES(E, masks);
    }
}

void
MultiParticleContainer::EvolveES (const Vector<std::array<std::unique_ptr<MultiFab>, 3> >& E,
                                        Vector<std::unique_ptr<MultiFab> >& rho,
                                  Real t, Real dt)
{

    int nlevs = rho.size();
    int ng = rho[0]->nGrow();

    for (unsigned i = 0; i < nlevs; i++) {
        rho[i]->setVal(0.0, ng);
    }

    for (auto& pc : allcontainers) {
        pc->EvolveES(E, rho, t, dt);
    }

    for (unsigned i = 0; i < nlevs; i++) {
        const Geometry& gm = allcontainers[0]->Geom(i);
        rho[i]->SumBoundary(gm.periodicity());
    }
}

void
MultiParticleContainer::PushXES (Real dt)
{
    for (auto& pc : allcontainers) {
        pc->PushXES(dt);
    }
}

void
MultiParticleContainer::
DepositCharge (Vector<std::unique_ptr<MultiFab> >& rho, bool local)
{
    int nlevs = rho.size();
    int ng = rho[0]->nGrow();

    for (unsigned i = 0; i < nlevs; i++) {
        rho[i]->setVal(0.0, ng);
    }

    for (unsigned i = 0, n = allcontainers.size(); i < n; ++i) {
        allcontainers[i]->DepositCharge(rho, true);
    }

    if (!local) {
        for (unsigned i = 0; i < nlevs; i++) {
            const Geometry& gm = allcontainers[0]->Geom(i);
            rho[i]->SumBoundary(gm.periodicity());
        }
    }
}

amrex::Real
MultiParticleContainer::sumParticleCharge (bool local)
{
    amrex::Real total_charge = allcontainers[0]->sumParticleCharge(local);
    for (unsigned i = 1, n = allcontainers.size(); i < n; ++i) {
        total_charge += allcontainers[i]->sumParticleCharge(local);
    }
    return total_charge;
}

#endif // WARPX_DO_ELECTROSTATIC

void
MultiParticleContainer::FieldGather (int lev,
                                     const MultiFab& Ex, const MultiFab& Ey,
                                     const MultiFab& Ez, const MultiFab& Bx,
                                     const MultiFab& By, const MultiFab& Bz)
{
    for (auto& pc : allcontainers) {
        pc->FieldGather(lev, Ex, Ey, Ez, Bx, By, Bz);
    }
}

void
MultiParticleContainer::Evolve (int lev,
                                const MultiFab& Ex, const MultiFab& Ey, const MultiFab& Ez,
                                const MultiFab& Bx, const MultiFab& By, const MultiFab& Bz,
                                MultiFab& jx, MultiFab& jy, MultiFab& jz,
                                MultiFab* cjx,  MultiFab* cjy, MultiFab* cjz,
                                MultiFab* rho, MultiFab* crho,
                                const MultiFab* cEx, const MultiFab* cEy, const MultiFab* cEz,
                                const MultiFab* cBx, const MultiFab* cBy, const MultiFab* cBz,
                                Real t, Real dt, DtType a_dt_type)
{
    jx.setVal(0.0);
    jy.setVal(0.0);
    jz.setVal(0.0);
    if (cjx) cjx->setVal(0.0);
    if (cjy) cjy->setVal(0.0);
    if (cjz) cjz->setVal(0.0);
    if (rho) rho->setVal(0.0);
    if (crho) crho->setVal(0.0);
    for (auto& pc : allcontainers) {
        pc->Evolve(lev, Ex, Ey, Ez, Bx, By, Bz, jx, jy, jz, cjx, cjy, cjz,
                   rho, crho, cEx, cEy, cEz, cBx, cBy, cBz, t, dt, a_dt_type);
    }
}

void
MultiParticleContainer::PushX (Real dt)
{
    for (auto& pc : allcontainers) {
        pc->PushX(dt);
    }
}

void
MultiParticleContainer::PushP (int lev, Real dt,
                               const MultiFab& Ex, const MultiFab& Ey, const MultiFab& Ez,
                               const MultiFab& Bx, const MultiFab& By, const MultiFab& Bz)
{
    for (auto& pc : allcontainers) {
        pc->PushP(lev, dt, Ex, Ey, Ez, Bx, By, Bz);
    }
}

std::unique_ptr<MultiFab>
MultiParticleContainer::GetChargeDensity (int lev, bool local)
{
    std::unique_ptr<MultiFab> rho = allcontainers[0]->GetChargeDensity(lev, true);
    for (unsigned i = 1, n = allcontainers.size(); i < n; ++i) {
        std::unique_ptr<MultiFab> rhoi = allcontainers[i]->GetChargeDensity(lev, true);
        MultiFab::Add(*rho, *rhoi, 0, 0, rho->nComp(), rho->nGrow());
    }
    if (!local) {
        const Geometry& gm = allcontainers[0]->Geom(lev);
        rho->SumBoundary(gm.periodicity());
    }
    return rho;
}

void
MultiParticleContainer::SortParticlesByCell ()
{
    for (auto& pc : allcontainers) {
        pc->SortParticlesByCell();
    }
}

void
MultiParticleContainer::Redistribute ()
{
    for (auto& pc : allcontainers) {
        if ( (pc->NumRuntimeRealComps()>0) || (pc->NumRuntimeIntComps()>0) ) {
            pc->RedistributeCPU();
        } else {
            pc->Redistribute();
        }
    }
}

void
MultiParticleContainer::RedistributeLocal (const int num_ghost)
{
    for (auto& pc : allcontainers) {
        if ( (pc->NumRuntimeRealComps()>0) || (pc->NumRuntimeIntComps()>0) ) {
            pc->RedistributeCPU(0, 0, 0, num_ghost);
        } else {
            pc->Redistribute(0, 0, 0, num_ghost);
        }
    }
}

Vector<long>
MultiParticleContainer::NumberOfParticlesInGrid (int lev) const
{
    const bool only_valid=true, only_local=true;
    Vector<long> r = allcontainers[0]->NumberOfParticlesInGrid(lev,only_valid,only_local);
    for (unsigned i = 1, n = allcontainers.size(); i < n; ++i) {
        const auto& ri = allcontainers[i]->NumberOfParticlesInGrid(lev,only_valid,only_local);
        for (unsigned j=0, m=ri.size(); j<m; ++j) {
            r[j] += ri[j];
        }
    }
    ParallelDescriptor::ReduceLongSum(r.data(),r.size());
    return r;
}

void
MultiParticleContainer::Increment (MultiFab& mf, int lev)
{
    for (auto& pc : allcontainers) {
        pc->Increment(mf,lev);
    }
}

void
MultiParticleContainer::SetParticleBoxArray (int lev, BoxArray& new_ba)
{
    for (auto& pc : allcontainers) {
        pc->SetParticleBoxArray(lev,new_ba);
    }
}

void
MultiParticleContainer::SetParticleDistributionMap (int lev, DistributionMapping& new_dm)
{
    for (auto& pc : allcontainers) {
        pc->SetParticleDistributionMap(lev,new_dm);
    }
}

void
MultiParticleContainer::PostRestart ()
{
    for (auto& pc : allcontainers) {
        pc->PostRestart();
    }
    pc_tmp->PostRestart();
}

void
MultiParticleContainer
::GetLabFrameData(const std::string& snapshot_name,
                  const int i_lab, const int direction,
                  const Real z_old, const Real z_new,
                  const Real t_boost, const Real t_lab, const Real dt,
                  Vector<WarpXParticleContainer::DiagnosticParticleData>& parts) const
{

    BL_PROFILE("MultiParticleContainer::GetLabFrameData");

    // Loop over particle species
    for (int i = 0; i < nspecies_back_transformed_diagnostics; ++i){
        int isp = map_species_back_transformed_diagnostics[i];
        WarpXParticleContainer* pc = allcontainers[isp].get();
        WarpXParticleContainer::DiagnosticParticles diagnostic_particles;
        pc->GetParticleSlice(direction, z_old, z_new, t_boost, t_lab, dt, diagnostic_particles);
        // Here, diagnostic_particles[lev][index] is a WarpXParticleContainer::DiagnosticParticleData
        // where "lev" is the AMR level and "index" is a [grid index][tile index] pair.

        // Loop over AMR levels
        for (int lev = 0; lev <= pc->finestLevel(); ++lev){
            // Loop over [grid index][tile index] pairs
            // and Fills parts[species number i] with particle data from all grids and
            // tiles in diagnostic_particles. parts contains particles from all
            // AMR levels indistinctly.
            for (auto it = diagnostic_particles[lev].begin(); it != diagnostic_particles[lev].end(); ++it){
                // it->first is the [grid index][tile index] key
                // it->second is the corresponding
                // WarpXParticleContainer::DiagnosticParticleData value
                parts[i].GetRealData(DiagIdx::w).insert(  parts[i].GetRealData(DiagIdx::w  ).end(),
                                                          it->second.GetRealData(DiagIdx::w  ).begin(),
                                                          it->second.GetRealData(DiagIdx::w  ).end());

                parts[i].GetRealData(DiagIdx::x).insert(  parts[i].GetRealData(DiagIdx::x  ).end(),
                                                          it->second.GetRealData(DiagIdx::x  ).begin(),
                                                          it->second.GetRealData(DiagIdx::x  ).end());

                parts[i].GetRealData(DiagIdx::y).insert(  parts[i].GetRealData(DiagIdx::y  ).end(),
                                                          it->second.GetRealData(DiagIdx::y  ).begin(),
                                                          it->second.GetRealData(DiagIdx::y  ).end());

                parts[i].GetRealData(DiagIdx::z).insert(  parts[i].GetRealData(DiagIdx::z  ).end(),
                                                          it->second.GetRealData(DiagIdx::z  ).begin(),
                                                          it->second.GetRealData(DiagIdx::z  ).end());

                parts[i].GetRealData(DiagIdx::ux).insert(  parts[i].GetRealData(DiagIdx::ux).end(),
                                                           it->second.GetRealData(DiagIdx::ux).begin(),
                                                           it->second.GetRealData(DiagIdx::ux).end());

                parts[i].GetRealData(DiagIdx::uy).insert(  parts[i].GetRealData(DiagIdx::uy).end(),
                                                           it->second.GetRealData(DiagIdx::uy).begin(),
                                                           it->second.GetRealData(DiagIdx::uy).end());

                parts[i].GetRealData(DiagIdx::uz).insert(  parts[i].GetRealData(DiagIdx::uz).end(),
                                                           it->second.GetRealData(DiagIdx::uz).begin(),
                                                           it->second.GetRealData(DiagIdx::uz).end());
            }
        }
    }
}

/* \brief Continuous injection for particles initially outside of the domain.
 * \param injection_box: Domain where new particles should be injected.
 * Loop over all WarpXParticleContainer in MultiParticleContainer and
 * calls virtual function ContinuousInjection.
 */
void
MultiParticleContainer::ContinuousInjection(const RealBox& injection_box) const
{
    for (int i=0; i<nspecies+nlasers; i++){
        auto& pc = allcontainers[i];
        if (pc->do_continuous_injection){
            pc->ContinuousInjection(injection_box);
        }
    }
}

/* \brief Update position of continuous injection parameters.
 * \param dt: simulation time step (level 0)
 * All classes inherited from WarpXParticleContainer do not have
 * a position to update (PhysicalParticleContainer does not do anything).
 */
void
MultiParticleContainer::UpdateContinuousInjectionPosition(Real dt) const
{
    for (int i=0; i<nspecies+nlasers; i++){
        auto& pc = allcontainers[i];
        if (pc->do_continuous_injection){
            pc->UpdateContinuousInjectionPosition(dt);
        }
    }
}

int
MultiParticleContainer::doContinuousInjection () const
{
    int warpx_do_continuous_injection = 0;
    for (int i=0; i<nspecies+nlasers; i++){
        auto& pc = allcontainers[i];
        if (pc->do_continuous_injection){
            warpx_do_continuous_injection = 1;
        }
    }
    return warpx_do_continuous_injection;
}

/* \brief Get ID of product species of each species.
 * The users specifies the name of the product species,
 * this routine get its ID.
 */
void
MultiParticleContainer::mapSpeciesProduct ()
{
    for (int i=0; i<nspecies; i++){
        auto& pc = allcontainers[i];
        // If species pc has ionization on, find species with name
        // pc->ionization_product_name and store its ID into
        // pc->ionization_product.
        if (pc->do_field_ionization){
            int i_product = getSpeciesID(pc->ionization_product_name);
            AMREX_ALWAYS_ASSERT_WITH_MESSAGE(
                i != i_product,
                "ERROR: ionization product cannot be the same species");
            pc->ionization_product = i_product;
        }
    }
}

/* \brief Given a species name, return its ID.
 */
int
MultiParticleContainer::getSpeciesID (std::string product_str)
{
    int i_product;
    bool found = 0;
    // Loop over species
    for (int i=0; i<nspecies; i++){
        // If species name matches, store its ID
        // into i_product
        if (species_names[i] == product_str){
            found = 1;
            i_product = i;
        }
    }
    AMREX_ALWAYS_ASSERT_WITH_MESSAGE(
        found != 0,
        "ERROR: could not find product species ID for ionization. Wrong name?");
    return i_product;
}

namespace
{
<<<<<<< HEAD
=======
    // For particle i in mfi, if is_ionized[i]=1, copy particle
    // particle i from container pc_source into pc_product
    void createIonizedParticles (
        int lev, const MFIter& mfi,
        std::unique_ptr< WarpXParticleContainer>& pc_source,
        std::unique_ptr< WarpXParticleContainer>& pc_product,
        amrex::Gpu::ManagedDeviceVector<int>& is_ionized)
    {
        BL_PROFILE("createIonizedParticles");

        const int * const AMREX_RESTRICT p_is_ionized = is_ionized.dataPtr();

        const int grid_id = mfi.index();
        const int tile_id = mfi.LocalTileIndex();

        // Get source particle data
        auto& ptile_source = pc_source->GetParticles(lev)[std::make_pair(grid_id,tile_id)];
        const int np_source = ptile_source.GetArrayOfStructs().size();
        if (np_source == 0) return;
        // --- source AoS particle data
        WarpXParticleContainer::ParticleType* particles_source = ptile_source.GetArrayOfStructs()().data();
        // --- source SoA particle data
        auto& soa_source = ptile_source.GetStructOfArrays();
        GpuArray<ParticleReal*,PIdx::nattribs> attribs_source;
        for (int ia = 0; ia < PIdx::nattribs; ++ia) {
            attribs_source[ia] = soa_source.GetRealData(ia).data();
        }
        // --- source runtime attribs
        GpuArray<ParticleReal*,3> runtime_uold_source;
        // Prepare arrays for boosted frame diagnostics.
        runtime_uold_source[0] = soa_source.GetRealData(PIdx::ux).data();
        runtime_uold_source[1] = soa_source.GetRealData(PIdx::uy).data();
        runtime_uold_source[2] = soa_source.GetRealData(PIdx::uz).data();

        // Indices of product particle for each ionized source particle.
        // i_product[i]-1 is the location in product tile of product particle
        // from source particle i.
        amrex::Gpu::ManagedDeviceVector<int> i_product;
        i_product.resize(np_source);
        // 0<i<np_source
        // 0<i_product<np_ionized
        // Strictly speaking, i_product should be an exclusive_scan of
        // is_ionized. However, for indices where is_ionized is 1, the
        // inclusive scan gives the same result with an offset of 1.
        // The advantage of inclusive_scan is that the sum of is_ionized
        // is in the last element, so no other reduction is required to get
        // number of particles.
        // Gpu::inclusive_scan runs on the current GPU stream, and synchronizes
        // with the CPU, so that the next line (executed by the CPU) has the
        // updated values of i_product
        amrex::Gpu::inclusive_scan(is_ionized.begin(), is_ionized.end(), i_product.begin());
        int np_ionized = i_product[np_source-1];
        if (np_ionized == 0) return;
        int* AMREX_RESTRICT p_i_product = i_product.dataPtr();

        // Get product particle data
        auto& ptile_product = pc_product->GetParticles(lev)[std::make_pair(grid_id,tile_id)];
        // old and new (i.e., including ionized particles) number of particles
        // for product species
        const int np_product_old = ptile_product.GetArrayOfStructs().size();
        const int np_product_new = np_product_old + np_ionized;
        // Allocate extra space in product species for ionized particles.
        ptile_product.resize(np_product_new);
        // --- product AoS particle data
        // First element is the first newly-created product particle
        WarpXParticleContainer::ParticleType* particles_product = ptile_product.GetArrayOfStructs()().data() + np_product_old;
        // --- product SoA particle data
        auto& soa_product = ptile_product.GetStructOfArrays();
        GpuArray<ParticleReal*,PIdx::nattribs> attribs_product;
        for (int ia = 0; ia < PIdx::nattribs; ++ia) {
            // First element is the first newly-created product particle
            attribs_product[ia] = soa_product.GetRealData(ia).data() + np_product_old;
        }
        // --- product runtime attribs
        GpuArray<ParticleReal*,6> runtime_attribs_product;
        bool do_back_transformed_product = WarpX::do_back_transformed_diagnostics
            && pc_product->doBackTransformedDiagnostics();
        if (do_back_transformed_product) {
            std::map<std::string, int> comps_product = pc_product->getParticleComps();
            runtime_attribs_product[0] = soa_product.GetRealData(comps_product[ "xold"]).data() + np_product_old;
            runtime_attribs_product[1] = soa_product.GetRealData(comps_product[ "yold"]).data() + np_product_old;
            runtime_attribs_product[2] = soa_product.GetRealData(comps_product[ "zold"]).data() + np_product_old;
            runtime_attribs_product[3] = soa_product.GetRealData(comps_product["uxold"]).data() + np_product_old;
            runtime_attribs_product[4] = soa_product.GetRealData(comps_product["uyold"]).data() + np_product_old;
            runtime_attribs_product[5] = soa_product.GetRealData(comps_product["uzold"]).data() + np_product_old;
        }

        int pid_product;
#pragma omp critical (doFieldIonization_nextid)
        {
            // ID of first newly-created product particle
            pid_product = pc_product->NextID();
            // Update NextID to include particles created in this function
            pc_product->setNextID(pid_product+np_ionized);
        }
        const int cpuid = ParallelDescriptor::MyProc();

        // Loop over all source particles. If is_ionized, copy particle data
        // to corresponding product particle.
        amrex::For(
            np_source, [=] AMREX_GPU_DEVICE (int is) noexcept
            {
                if(p_is_ionized[is]){
                    // offset of 1 due to inclusive scan
                    int ip = p_i_product[is]-1;
                    // is: index of ionized particle in source species
                    // ip: index of corresponding new particle in product species
                    WarpXParticleContainer::ParticleType& p_product = particles_product[ip];
                    WarpXParticleContainer::ParticleType& p_source  = particles_source[is];
                    // Copy particle from source to product: AoS
                    p_product.id() = pid_product + ip;
                    p_product.cpu() = cpuid;
                    p_product.pos(0) = p_source.pos(0);
                    p_product.pos(1) = p_source.pos(1);
#if (AMREX_SPACEDIM == 3)
                    p_product.pos(2) = p_source.pos(2);
#endif
                    // Copy particle from source to product: SoA
                    for (int ia = 0; ia < PIdx::nattribs; ++ia) {
                        attribs_product[ia][ip] = attribs_source[ia][is];
                    }
                    // Update xold etc. if boosted frame diagnostics required
                    // for product species. Fill runtime attribs with a copy of
                    // current properties (xold = x etc.).
                    if (do_back_transformed_product) {
                        runtime_attribs_product[0][ip] = p_source.pos(0);
                        runtime_attribs_product[1][ip] = p_source.pos(1);
                        runtime_attribs_product[2][ip] = p_source.pos(2);
                        runtime_attribs_product[3][ip] = runtime_uold_source[0][ip];
                        runtime_attribs_product[4][ip] = runtime_uold_source[1][ip];
                        runtime_attribs_product[5][ip] = runtime_uold_source[2][ip];
                    }
                }
            }
        );
    }
>>>>>>> f326192e
}

void
MultiParticleContainer::doFieldIonization ()
{
    BL_PROFILE("MPC::doFieldIonization");
    // Loop over all species.
    // Ionized particles in pc_source create particles in pc_product
    for (auto& pc_source : allcontainers){

        // Skip if not ionizable
        if (!pc_source->do_field_ionization){ continue; }

        // Get product species
        auto& pc_product = allcontainers[pc_source->ionization_product];

        for (int lev = 0; lev <= pc_source->finestLevel(); ++lev){

            // When using runtime components, AMReX requires to touch all tiles
            // in serial and create particles tiles with runtime components if
            // they do not exist (or if they were defined by default, i.e.,
            // without runtime component).
#ifdef _OPENMP
            // Touch all tiles of source species in serial if runtime attribs
            for (MFIter mfi = pc_source->MakeMFIter(lev); mfi.isValid(); ++mfi) {
                const int grid_id = mfi.index();
                const int tile_id = mfi.LocalTileIndex();
                pc_source->GetParticles(lev)[std::make_pair(grid_id,tile_id)];
                if ( (pc_source->NumRuntimeRealComps()>0) || (pc_source->NumRuntimeIntComps()>0) ) {
                    pc_source->DefineAndReturnParticleTile(lev, grid_id, tile_id);
                }
            }
#endif
            // Touch all tiles of product species in serial
            for (MFIter mfi = pc_source->MakeMFIter(lev); mfi.isValid(); ++mfi) {
                const int grid_id = mfi.index();
                const int tile_id = mfi.LocalTileIndex();
                pc_product->GetParticles(lev)[std::make_pair(grid_id,tile_id)];
                pc_product->DefineAndReturnParticleTile(lev, grid_id, tile_id);
            }

            // Enable tiling
            MFItInfo info;
            if (pc_source->do_tiling && Gpu::notInLaunchRegion()) {
                AMREX_ALWAYS_ASSERT_WITH_MESSAGE(
                    pc_product->do_tiling,
                    "For ionization, either all or none of the "
                    "particle species must use tiling.");
                info.EnableTiling(pc_source->tile_size);
            }

#ifdef _OPENMP
            info.SetDynamic(true);
#pragma omp parallel
#endif
            // Loop over all grids (if not tiling) or grids and tiles (if tiling)
            for (MFIter mfi = pc_source->MakeMFIter(lev, info); mfi.isValid(); ++mfi)
            {
                // Ionization mask: one element per source particles.
                // 0 if not ionized, 1 if ionized.
                amrex::Gpu::ManagedDeviceVector<int> is_ionized;
                pc_source->buildIonizationMask(mfi, lev, is_ionized);
                // Create particles in pc_product
                int do_boost = WarpX::do_boosted_frame_diagnostic
                    && pc_product->DoBoostedFrameDiags();
                amrex::Gpu::ManagedDeviceVector<int> v_do_boosted_product{do_boost};
                const amrex::Vector<WarpXParticleContainer*> v_pc_product {pc_product.get()};
                // Copy source to product particles, and increase ionization
                // level of source particle
                ionization_process.createParticles(lev, mfi, pc_source, v_pc_product,
                                                   is_ionized, v_do_boosted_product);
            }
        } // lev
    } // pc_source
}

#ifdef WARPX_QED
void MultiParticleContainer::InitQED ()
{
    shr_p_qs_engine = std::make_shared<QuantumSynchrotronEngine>();
    shr_p_bw_engine = std::make_shared<BreitWheelerEngine>();

    for (auto& pc : allcontainers) {
        if(pc->has_quantum_sync()){
            pc->set_quantum_sync_engine_ptr
                (shr_p_qs_engine);
        }
        if(pc->has_breit_wheeler()){
            pc->set_breit_wheeler_engine_ptr
                (shr_p_bw_engine);
        }
    }
}
#endif<|MERGE_RESOLUTION|>--- conflicted
+++ resolved
@@ -533,149 +533,6 @@
         found != 0,
         "ERROR: could not find product species ID for ionization. Wrong name?");
     return i_product;
-}
-
-namespace
-{
-<<<<<<< HEAD
-=======
-    // For particle i in mfi, if is_ionized[i]=1, copy particle
-    // particle i from container pc_source into pc_product
-    void createIonizedParticles (
-        int lev, const MFIter& mfi,
-        std::unique_ptr< WarpXParticleContainer>& pc_source,
-        std::unique_ptr< WarpXParticleContainer>& pc_product,
-        amrex::Gpu::ManagedDeviceVector<int>& is_ionized)
-    {
-        BL_PROFILE("createIonizedParticles");
-
-        const int * const AMREX_RESTRICT p_is_ionized = is_ionized.dataPtr();
-
-        const int grid_id = mfi.index();
-        const int tile_id = mfi.LocalTileIndex();
-
-        // Get source particle data
-        auto& ptile_source = pc_source->GetParticles(lev)[std::make_pair(grid_id,tile_id)];
-        const int np_source = ptile_source.GetArrayOfStructs().size();
-        if (np_source == 0) return;
-        // --- source AoS particle data
-        WarpXParticleContainer::ParticleType* particles_source = ptile_source.GetArrayOfStructs()().data();
-        // --- source SoA particle data
-        auto& soa_source = ptile_source.GetStructOfArrays();
-        GpuArray<ParticleReal*,PIdx::nattribs> attribs_source;
-        for (int ia = 0; ia < PIdx::nattribs; ++ia) {
-            attribs_source[ia] = soa_source.GetRealData(ia).data();
-        }
-        // --- source runtime attribs
-        GpuArray<ParticleReal*,3> runtime_uold_source;
-        // Prepare arrays for boosted frame diagnostics.
-        runtime_uold_source[0] = soa_source.GetRealData(PIdx::ux).data();
-        runtime_uold_source[1] = soa_source.GetRealData(PIdx::uy).data();
-        runtime_uold_source[2] = soa_source.GetRealData(PIdx::uz).data();
-
-        // Indices of product particle for each ionized source particle.
-        // i_product[i]-1 is the location in product tile of product particle
-        // from source particle i.
-        amrex::Gpu::ManagedDeviceVector<int> i_product;
-        i_product.resize(np_source);
-        // 0<i<np_source
-        // 0<i_product<np_ionized
-        // Strictly speaking, i_product should be an exclusive_scan of
-        // is_ionized. However, for indices where is_ionized is 1, the
-        // inclusive scan gives the same result with an offset of 1.
-        // The advantage of inclusive_scan is that the sum of is_ionized
-        // is in the last element, so no other reduction is required to get
-        // number of particles.
-        // Gpu::inclusive_scan runs on the current GPU stream, and synchronizes
-        // with the CPU, so that the next line (executed by the CPU) has the
-        // updated values of i_product
-        amrex::Gpu::inclusive_scan(is_ionized.begin(), is_ionized.end(), i_product.begin());
-        int np_ionized = i_product[np_source-1];
-        if (np_ionized == 0) return;
-        int* AMREX_RESTRICT p_i_product = i_product.dataPtr();
-
-        // Get product particle data
-        auto& ptile_product = pc_product->GetParticles(lev)[std::make_pair(grid_id,tile_id)];
-        // old and new (i.e., including ionized particles) number of particles
-        // for product species
-        const int np_product_old = ptile_product.GetArrayOfStructs().size();
-        const int np_product_new = np_product_old + np_ionized;
-        // Allocate extra space in product species for ionized particles.
-        ptile_product.resize(np_product_new);
-        // --- product AoS particle data
-        // First element is the first newly-created product particle
-        WarpXParticleContainer::ParticleType* particles_product = ptile_product.GetArrayOfStructs()().data() + np_product_old;
-        // --- product SoA particle data
-        auto& soa_product = ptile_product.GetStructOfArrays();
-        GpuArray<ParticleReal*,PIdx::nattribs> attribs_product;
-        for (int ia = 0; ia < PIdx::nattribs; ++ia) {
-            // First element is the first newly-created product particle
-            attribs_product[ia] = soa_product.GetRealData(ia).data() + np_product_old;
-        }
-        // --- product runtime attribs
-        GpuArray<ParticleReal*,6> runtime_attribs_product;
-        bool do_back_transformed_product = WarpX::do_back_transformed_diagnostics
-            && pc_product->doBackTransformedDiagnostics();
-        if (do_back_transformed_product) {
-            std::map<std::string, int> comps_product = pc_product->getParticleComps();
-            runtime_attribs_product[0] = soa_product.GetRealData(comps_product[ "xold"]).data() + np_product_old;
-            runtime_attribs_product[1] = soa_product.GetRealData(comps_product[ "yold"]).data() + np_product_old;
-            runtime_attribs_product[2] = soa_product.GetRealData(comps_product[ "zold"]).data() + np_product_old;
-            runtime_attribs_product[3] = soa_product.GetRealData(comps_product["uxold"]).data() + np_product_old;
-            runtime_attribs_product[4] = soa_product.GetRealData(comps_product["uyold"]).data() + np_product_old;
-            runtime_attribs_product[5] = soa_product.GetRealData(comps_product["uzold"]).data() + np_product_old;
-        }
-
-        int pid_product;
-#pragma omp critical (doFieldIonization_nextid)
-        {
-            // ID of first newly-created product particle
-            pid_product = pc_product->NextID();
-            // Update NextID to include particles created in this function
-            pc_product->setNextID(pid_product+np_ionized);
-        }
-        const int cpuid = ParallelDescriptor::MyProc();
-
-        // Loop over all source particles. If is_ionized, copy particle data
-        // to corresponding product particle.
-        amrex::For(
-            np_source, [=] AMREX_GPU_DEVICE (int is) noexcept
-            {
-                if(p_is_ionized[is]){
-                    // offset of 1 due to inclusive scan
-                    int ip = p_i_product[is]-1;
-                    // is: index of ionized particle in source species
-                    // ip: index of corresponding new particle in product species
-                    WarpXParticleContainer::ParticleType& p_product = particles_product[ip];
-                    WarpXParticleContainer::ParticleType& p_source  = particles_source[is];
-                    // Copy particle from source to product: AoS
-                    p_product.id() = pid_product + ip;
-                    p_product.cpu() = cpuid;
-                    p_product.pos(0) = p_source.pos(0);
-                    p_product.pos(1) = p_source.pos(1);
-#if (AMREX_SPACEDIM == 3)
-                    p_product.pos(2) = p_source.pos(2);
-#endif
-                    // Copy particle from source to product: SoA
-                    for (int ia = 0; ia < PIdx::nattribs; ++ia) {
-                        attribs_product[ia][ip] = attribs_source[ia][is];
-                    }
-                    // Update xold etc. if boosted frame diagnostics required
-                    // for product species. Fill runtime attribs with a copy of
-                    // current properties (xold = x etc.).
-                    if (do_back_transformed_product) {
-                        runtime_attribs_product[0][ip] = p_source.pos(0);
-                        runtime_attribs_product[1][ip] = p_source.pos(1);
-                        runtime_attribs_product[2][ip] = p_source.pos(2);
-                        runtime_attribs_product[3][ip] = runtime_uold_source[0][ip];
-                        runtime_attribs_product[4][ip] = runtime_uold_source[1][ip];
-                        runtime_attribs_product[5][ip] = runtime_uold_source[2][ip];
-                    }
-                }
-            }
-        );
-    }
->>>>>>> f326192e
 }
 
 void
