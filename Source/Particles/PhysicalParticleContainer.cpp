#include <limits>
#include <sstream>

#include <PhysicalParticleContainer.H>

#include <MultiParticleContainer.H>
#include <WarpX_f.H>
#include <WarpX.H>
#include <WarpXConst.H>
#include <WarpXWrappers.h>
#include <IonizationEnergiesTable.H>
#include <FieldGather.H>

#include <WarpXAlgorithmSelection.H>

// Import low-level single-particle kernels
#include <UpdatePosition.H>
#include <UpdateMomentumBoris.H>
#include <UpdateMomentumVay.H>
#include <UpdateMomentumHigueraCary.H>

using namespace amrex;

PhysicalParticleContainer::PhysicalParticleContainer (AmrCore* amr_core, int ispecies,
                                                      const std::string& name)
    : WarpXParticleContainer(amr_core, ispecies),
      species_name(name)
{
    plasma_injector.reset(new PlasmaInjector(species_id, species_name));
    charge = plasma_injector->getCharge();
    mass = plasma_injector->getMass();

    ParmParse pp(species_name);

    pp.query("boost_adjust_transverse_positions", boost_adjust_transverse_positions);
    pp.query("do_backward_propagation", do_backward_propagation);

    // Initialize splitting
    pp.query("do_splitting", do_splitting);
    pp.query("split_type", split_type);

    pp.query("do_continuous_injection", do_continuous_injection);
    // Whether to plot back-transformed (lab-frame) diagnostics
    // for this species.
    pp.query("do_boosted_frame_diags", do_boosted_frame_diags);

    pp.query("do_field_ionization", do_field_ionization);
#ifdef AMREX_USE_GPU
    AMREX_ALWAYS_ASSERT_WITH_MESSAGE(
        do_field_ionization == 0,
        "Field ionization does not work on GPU so far, because the current "
        "version of Redistribute in AMReX does not work with runtime parameters");
#endif


#ifdef WARPX_QED
    //Add real component if QED is enabled
    pp.query("do_qed", do_qed);
    if(do_qed)
        AddRealComp("tau");

    //IF do_qed is enabled, find out if Quantum Synchrotron process is enabled
    if(do_qed)
        pp.query("do_qed_quantum_sync", do_qed_quantum_sync);

    //TODO: SHOULD CHECK IF SPECIES IS EITHER ELECTRONS OR POSITRONS!!
#endif

    //variable to set plot_flags size
    int plot_flag_size = PIdx::nattribs;
    if(WarpX::do_boosted_frame_diagnostic && do_boosted_frame_diags)
        plot_flag_size += 6;

#ifdef WARPX_QED
    if(do_qed){
        // plot_flag will have an entry for the optical depth
        plot_flag_size++;
    }
#endif
    //_______________________________

    pp.query("plot_species", plot_species);
    int do_user_plot_vars;
    do_user_plot_vars = pp.queryarr("plot_vars", plot_vars);
    if (not do_user_plot_vars){
        // By default, all particle variables are dumped to plotfiles,
        // including {x,y,z,ux,uy,uz}old variables when running in a
        // boosted frame
        plot_flags.resize(plot_flag_size, 1);
    } else {
        // Set plot_flag to 0 for all attribs
        plot_flags.resize(plot_flag_size, 0);

        // If not none, set plot_flags values to 1 for elements in plot_vars.
        if (plot_vars[0] != "none"){
            for (const auto& var : plot_vars){
                // Return error if var not in PIdx.
                AMREX_ALWAYS_ASSERT_WITH_MESSAGE(
                    ParticleStringNames::to_index.count(var),
                    "plot_vars argument not in ParticleStringNames");
                plot_flags[ParticleStringNames::to_index.at(var)] = 1;
            }
        }
    }

    #ifdef WARPX_QED
        if(do_qed){
            //Optical depths is always plotted if QED is on
            plot_flags[plot_flag_size-1] = 1;
        }
    #endif
}

PhysicalParticleContainer::PhysicalParticleContainer (AmrCore* amr_core)
    : WarpXParticleContainer(amr_core, 0)
{
    plasma_injector.reset(new PlasmaInjector());
}

void PhysicalParticleContainer::InitData()
{
    // Init ionization module here instead of in the PhysicalParticleContainer
    // constructor because dt is required
    if (do_field_ionization) {InitIonizationModule();}

    AddParticles(0); // Note - add on level 0

    Redistribute();  // We then redistribute
}

void PhysicalParticleContainer::MapParticletoBoostedFrame(Real& x, Real& y, Real& z, std::array<Real, 3>& u)
{
    // Map the particles from the lab frame to the boosted frame.
    // This boosts the particle to the lab frame and calculates
    // the particle time in the boosted frame. It then maps
    // the position to the time in the boosted frame.

    // For now, start with the assumption that this will only happen
    // at the start of the simulation.
    const Real t_lab = 0.;

    const Real uz_boost = WarpX::gamma_boost*WarpX::beta_boost*PhysConst::c;

    // tpr is the particle's time in the boosted frame
    Real tpr = WarpX::gamma_boost*t_lab - uz_boost*z/(PhysConst::c*PhysConst::c);

    // The particle's transformed location in the boosted frame
    Real xpr = x;
    Real ypr = y;
    Real zpr = WarpX::gamma_boost*z - uz_boost*t_lab;

    // transform u and gamma to the boosted frame
    Real gamma_lab = std::sqrt(1. + (u[0]*u[0] + u[1]*u[1] + u[2]*u[2])/(PhysConst::c*PhysConst::c));
    // u[0] = u[0];
    // u[1] = u[1];
    u[2] = WarpX::gamma_boost*u[2] - uz_boost*gamma_lab;
    Real gammapr = std::sqrt(1. + (u[0]*u[0] + u[1]*u[1] + u[2]*u[2])/(PhysConst::c*PhysConst::c));

    Real vxpr = u[0]/gammapr;
    Real vypr = u[1]/gammapr;
    Real vzpr = u[2]/gammapr;

    if (do_backward_propagation){
        u[2] = -u[2];
    }

    // Move the particles to where they will be at t = 0 in the boosted frame
    if (boost_adjust_transverse_positions) {
        x = xpr - tpr*vxpr;
        y = ypr - tpr*vypr;
    }

    z = zpr - tpr*vzpr;

}

void
PhysicalParticleContainer::AddGaussianBeam(Real x_m, Real y_m, Real z_m,
                                           Real x_rms, Real y_rms, Real z_rms,
                                           Real q_tot, long npart,
                                           int do_symmetrize) {

    const Geometry& geom     = m_gdb->Geom(0);
    RealBox containing_bx = geom.ProbDomain();

    std::mt19937_64 mt(0451);
    std::normal_distribution<double> distx(x_m, x_rms);
    std::normal_distribution<double> disty(y_m, y_rms);
    std::normal_distribution<double> distz(z_m, z_rms);

    // Allocate temporary vectors on the CPU
    Gpu::HostVector<ParticleReal> particle_x;
    Gpu::HostVector<ParticleReal> particle_y;
    Gpu::HostVector<ParticleReal> particle_z;
    Gpu::HostVector<ParticleReal> particle_ux;
    Gpu::HostVector<ParticleReal> particle_uy;
    Gpu::HostVector<ParticleReal> particle_uz;
    Gpu::HostVector<ParticleReal> particle_w;
    int np = 0;

    if (ParallelDescriptor::IOProcessor()) {
        // If do_symmetrize, create 4x fewer particles, and
        // Replicate each particle 4 times (x,y) (-x,y) (x,-y) (-x,-y)
        if (do_symmetrize){
            npart /= 4;
        }
        for (long i = 0; i < npart; ++i) {
#if (defined WARPX_DIM_3D) || (WARPX_DIM_RZ)
            Real weight = q_tot/npart/charge;
            Real x = distx(mt);
            Real y = disty(mt);
            Real z = distz(mt);
#elif (defined WARPX_DIM_XZ)
            Real weight = q_tot/npart/charge/y_rms;
            Real x = distx(mt);
            Real y = 0.;
            Real z = distz(mt);
#endif
            if (plasma_injector->insideBounds(x, y, z)) {
                XDim3 u = plasma_injector->getMomentum(x, y, z);
                u.x *= PhysConst::c;
                u.y *= PhysConst::c;
                u.z *= PhysConst::c;
                if (do_symmetrize){
                    // Add four particles to the beam:
                    CheckAndAddParticle(x, y, z, { u.x, u.y, u.z}, weight/4.,
                                        particle_x,  particle_y,  particle_z,
                                        particle_ux, particle_uy, particle_uz,
                                        particle_w);
                    CheckAndAddParticle(x, -y, z, { u.x, -u.y, u.z}, weight/4.,
                                        particle_x,  particle_y,  particle_z,
                                        particle_ux, particle_uy, particle_uz,
                                        particle_w);
                    CheckAndAddParticle(-x, y, z, { -u.x, u.y, u.z}, weight/4.,
                                        particle_x,  particle_y,  particle_z,
                                        particle_ux, particle_uy, particle_uz,
                                        particle_w);
                    CheckAndAddParticle(-x, -y, z, { -u.x, -u.y, u.z}, weight/4.,
                                        particle_x,  particle_y,  particle_z,
                                        particle_ux, particle_uy, particle_uz,
                                        particle_w);
                } else {
                    CheckAndAddParticle(x, y, z, { u.x, u.y, u.z}, weight,
                                        particle_x,  particle_y,  particle_z,
                                        particle_ux, particle_uy, particle_uz,
                                        particle_w);
                }
            }
        }
    }
    // Add the temporary CPU vectors to the particle structure
    np = particle_z.size();
    AddNParticles(0,np,
                  particle_x.dataPtr(),  particle_y.dataPtr(),  particle_z.dataPtr(),
                  particle_ux.dataPtr(), particle_uy.dataPtr(), particle_uz.dataPtr(),
                  1, particle_w.dataPtr(),1);
}

void
PhysicalParticleContainer::CheckAndAddParticle(Real x, Real y, Real z,
                                               std::array<Real, 3> u,
                                               Real weight,
                                               Gpu::HostVector<ParticleReal>& particle_x,
                                               Gpu::HostVector<ParticleReal>& particle_y,
                                               Gpu::HostVector<ParticleReal>& particle_z,
                                               Gpu::HostVector<ParticleReal>& particle_ux,
                                               Gpu::HostVector<ParticleReal>& particle_uy,
                                               Gpu::HostVector<ParticleReal>& particle_uz,
                                               Gpu::HostVector<ParticleReal>& particle_w)
{
    if (WarpX::gamma_boost > 1.) {
        MapParticletoBoostedFrame(x, y, z, u);
    }
    particle_x.push_back(x);
    particle_y.push_back(y);
    particle_z.push_back(z);
    particle_ux.push_back(u[0]);
    particle_uy.push_back(u[1]);
    particle_uz.push_back(u[2]);
    particle_w.push_back(weight);
}

void
PhysicalParticleContainer::AddParticles (int lev)
{
    BL_PROFILE("PhysicalParticleContainer::AddParticles()");

    if (plasma_injector->add_single_particle) {
        AddNParticles(lev, 1,
                      &(plasma_injector->single_particle_pos[0]),
                      &(plasma_injector->single_particle_pos[1]),
                      &(plasma_injector->single_particle_pos[2]),
                      &(plasma_injector->single_particle_vel[0]),
                      &(plasma_injector->single_particle_vel[1]),
                      &(plasma_injector->single_particle_vel[2]),
                      1, &(plasma_injector->single_particle_weight), 0);
        return;
    }

    if (plasma_injector->gaussian_beam) {
        AddGaussianBeam(plasma_injector->x_m,
                        plasma_injector->y_m,
                        plasma_injector->z_m,
                        plasma_injector->x_rms,
                        plasma_injector->y_rms,
                        plasma_injector->z_rms,
                        plasma_injector->q_tot,
                        plasma_injector->npart,
                        plasma_injector->do_symmetrize);


        return;
    }

    if ( plasma_injector->doInjection() ) {
        AddPlasma( lev );
    }
}

/**
 * Create new macroparticles for this species, with a fixed
 * number of particles per cell (in the cells of `part_realbox`).
 * The new particles are only created inside the intersection of `part_realbox`
 * with the local grid for the current proc.
 * @param lev the index of the refinement level
 * @param part_realbox the box in which new particles should be created
 * (this box should correspond to an integer number of cells in each direction,
 * but its boundaries need not be aligned with the actual cells of the simulation)
 */
void
PhysicalParticleContainer::AddPlasma (int lev, RealBox part_realbox)
{
    BL_PROFILE("PhysicalParticleContainer::AddPlasma");

    // If no part_realbox is provided, initialize particles in the whole domain
    const Geometry& geom = Geom(lev);
    if (!part_realbox.ok()) part_realbox = geom.ProbDomain();

    int num_ppc = plasma_injector->num_particles_per_cell;
#ifdef WARPX_DIM_RZ
    Real rmax = std::min(plasma_injector->xmax, part_realbox.hi(0));
#endif

    const auto dx = geom.CellSizeArray();
    const auto problo = geom.ProbLoArray();

    Real scale_fac;
#if AMREX_SPACEDIM==3
    scale_fac = dx[0]*dx[1]*dx[2]/num_ppc;
#elif AMREX_SPACEDIM==2
    scale_fac = dx[0]*dx[1]/num_ppc;
#endif

#ifdef _OPENMP
    // First touch all tiles in the map in serial
    for (MFIter mfi = MakeMFIter(lev); mfi.isValid(); ++mfi) {
        auto index = std::make_pair(mfi.index(), mfi.LocalTileIndex());
        GetParticles(lev)[index];
        tmp_particle_data.resize(finestLevel()+1);
        // Create map entry if not there
        tmp_particle_data[lev][index];
        if ( (NumRuntimeRealComps()>0) || (NumRuntimeIntComps()>0) ) {
            DefineAndReturnParticleTile(lev, mfi.index(), mfi.LocalTileIndex());
        }
    }
#endif

    MultiFab* cost = WarpX::getCosts(lev);

    const int nlevs = numLevels();
    static bool refine_injection = false;
    static Box fine_injection_box;
    static int rrfac = 1;
    // This does not work if the mesh is dynamic.  But in that case, we should
    // not use refined injected either.  We also assume there is only one fine level.
    if (WarpX::do_moving_window and WarpX::refine_plasma
        and do_continuous_injection and nlevs == 2)
    {
        refine_injection = true;
        fine_injection_box = ParticleBoxArray(1).minimalBox();
        fine_injection_box.setSmall(WarpX::moving_window_dir, std::numeric_limits<int>::lowest());
        fine_injection_box.setBig(WarpX::moving_window_dir, std::numeric_limits<int>::max());
        rrfac = m_gdb->refRatio(0)[0];
        fine_injection_box.coarsen(rrfac);
    }

    InjectorPosition* inj_pos = plasma_injector->getInjectorPosition();
    InjectorDensity*  inj_rho = plasma_injector->getInjectorDensity();
    InjectorMomentum* inj_mom = plasma_injector->getInjectorMomentum();
    Real gamma_boost = WarpX::gamma_boost;
    Real beta_boost = WarpX::beta_boost;
    Real t = WarpX::GetInstance().gett_new(lev);
    Real density_min = plasma_injector->density_min;
    Real density_max = plasma_injector->density_max;

#ifdef WARPX_DIM_RZ
    const long nmodes = WarpX::n_rz_azimuthal_modes;
    bool radially_weighted = plasma_injector->radially_weighted;
#endif

    MFItInfo info;
    if (do_tiling && Gpu::notInLaunchRegion()) {
        info.EnableTiling(tile_size);
    }
#ifdef _OPENMP
    info.SetDynamic(true);
#pragma omp parallel if (not WarpX::serialize_ics)
#endif
    for (MFIter mfi = MakeMFIter(lev, info); mfi.isValid(); ++mfi)
    {
        Real wt = amrex::second();

        const Box& tile_box = mfi.tilebox();
        const RealBox tile_realbox = WarpX::getRealBox(tile_box, lev);

        // Find the cells of part_box that overlap with tile_realbox
        // If there is no overlap, just go to the next tile in the loop
        RealBox overlap_realbox;
        Box overlap_box;
        IntVect shifted;
        bool no_overlap = false;

        for (int dir=0; dir<AMREX_SPACEDIM; dir++) {
            if ( tile_realbox.lo(dir) <= part_realbox.hi(dir) ) {
                Real ncells_adjust = std::floor( (tile_realbox.lo(dir) - part_realbox.lo(dir))/dx[dir] );
                overlap_realbox.setLo( dir, part_realbox.lo(dir) + std::max(ncells_adjust, Real(0.)) * dx[dir]);
            } else {
                no_overlap = true; break;
            }
            if ( tile_realbox.hi(dir) >= part_realbox.lo(dir) ) {
                Real ncells_adjust = std::floor( (part_realbox.hi(dir) - tile_realbox.hi(dir))/dx[dir] );
                overlap_realbox.setHi( dir, part_realbox.hi(dir) - std::max(ncells_adjust, Real(0.)) * dx[dir]);
            } else {
                no_overlap = true; break;
            }
            // Count the number of cells in this direction in overlap_realbox
            overlap_box.setSmall( dir, 0 );
            overlap_box.setBig( dir,
                int( std::round((overlap_realbox.hi(dir)-overlap_realbox.lo(dir))
                                /dx[dir] )) - 1);
            shifted[dir] = std::round((overlap_realbox.lo(dir)-problo[dir])/dx[dir]);
            // shifted is exact in non-moving-window direction.  That's all we care.
        }
        if (no_overlap == 1) {
            continue; // Go to the next tile
        }

        const int grid_id = mfi.index();
        const int tile_id = mfi.LocalTileIndex();

        // Max number of new particles, if particles are created in the whole
        // overlap_box. All of them are created, and invalid ones are then
        // discaded
        int max_new_particles = overlap_box.numPts() * num_ppc;

        // If refine injection, build pointer dp_cellid that holds pointer to
        // array of refined cell IDs.
        Vector<int> cellid_v;
        if (refine_injection and lev == 0)
        {
            // then how many new particles will be injected is not that simple
            // We have to shift fine_injection_box because overlap_box has been shifted.
            Box fine_overlap_box = overlap_box & amrex::shift(fine_injection_box,shifted);
            if (fine_overlap_box.ok()) {
                max_new_particles += fine_overlap_box.numPts() * num_ppc
                    * (AMREX_D_TERM(rrfac,*rrfac,*rrfac)-1);
                for (int icell = 0, ncells = overlap_box.numPts(); icell < ncells; ++icell) {
                    IntVect iv = overlap_box.atOffset(icell);
                    int r = (fine_overlap_box.contains(iv)) ? AMREX_D_TERM(rrfac,*rrfac,*rrfac) : 1;
                    for (int ipart = 0; ipart < r; ++ipart) {
                        cellid_v.push_back(icell);
                        cellid_v.push_back(ipart);
                    }
                }
            }
        }
        int const* hp_cellid = (cellid_v.empty()) ? nullptr : cellid_v.data();
        amrex::AsyncArray<int> cellid_aa(hp_cellid, cellid_v.size());
        int const* dp_cellid = cellid_aa.data();

        // Update NextID to include particles created in this function
        int pid;
#pragma omp critical (add_plasma_nextid)
        {
            pid = ParticleType::NextID();
            ParticleType::NextID(pid+max_new_particles);
        }
        const int cpuid = ParallelDescriptor::MyProc();

        auto& particle_tile = GetParticles(lev)[std::make_pair(grid_id,tile_id)];

        if ( (NumRuntimeRealComps()>0) || (NumRuntimeIntComps()>0) ) {
            DefineAndReturnParticleTile(lev, grid_id, tile_id);
        }

        auto old_size = particle_tile.GetArrayOfStructs().size();
        auto new_size = old_size + max_new_particles;
        particle_tile.resize(new_size);

        ParticleType* pp = particle_tile.GetArrayOfStructs()().data() + old_size;
        auto& soa = particle_tile.GetStructOfArrays();
        GpuArray<ParticleReal*,PIdx::nattribs> pa;
        for (int ia = 0; ia < PIdx::nattribs; ++ia) {
            pa[ia] = soa.GetRealData(ia).data() + old_size;
        }

        int* pi;
        if (do_field_ionization) {
            pi = soa.GetIntData(particle_icomps["ionization_level"]).data() + old_size;
        }

#ifdef WARPX_QED
        //Pointer to the optical depth component
        amrex::Real* p_tau;

        //If a QED effect is enabled, tau has to be initialized
        bool loc_has_quantum_sync = has_quantum_sync();
        bool loc_has_breit_wheeler = has_breit_wheeler();
        if(loc_has_quantum_sync || loc_has_breit_wheeler){
            p_tau = soa.GetRealData(particle_comps["tau"]).data() + old_size;
        }

        //If needed, get the appropriate functors from the engines
        QuantumSynchrotronGetOpticalDepth quantum_sync_get_opt;
        BreitWheelerGetOpticalDepth breit_wheeler_get_opt;
        if(loc_has_quantum_sync){
            quantum_sync_get_opt =
                shr_ptr_qs_engine->build_optical_depth_functor();
        }
        if(loc_has_breit_wheeler){
            breit_wheeler_get_opt =
                shr_ptr_bw_engine->build_optical_depth_functor();
        }
#endif

        const GpuArray<Real,AMREX_SPACEDIM> overlap_corner
            {AMREX_D_DECL(overlap_realbox.lo(0),
                          overlap_realbox.lo(1),
                          overlap_realbox.lo(2))};

        std::size_t shared_mem_bytes = plasma_injector->sharedMemoryNeeded();
        int lrrfac = rrfac;

        bool loc_do_field_ionization = do_field_ionization;
        int loc_ionization_initial_level = ionization_initial_level;

        // Loop over all new particles and inject them (creates too many
        // particles, in particular does not consider xmin, xmax etc.).
        // The invalid ones are given negative ID and are deleted during the
        // next redistribute.
        amrex::For(max_new_particles, [=] AMREX_GPU_DEVICE (int ip) noexcept
        {
            ParticleType& p = pp[ip];
            p.id() = pid+ip;
            p.cpu() = cpuid;

            int cellid, i_part;
            Real fac;
            if (dp_cellid == nullptr) {
                cellid = ip/num_ppc;
                i_part = ip - cellid*num_ppc;
                fac = 1.0;
            } else {
                cellid = dp_cellid[2*ip];
                i_part = dp_cellid[2*ip+1];
                fac = lrrfac;
            }

            IntVect iv = overlap_box.atOffset(cellid);

            const XDim3 r = inj_pos->getPositionUnitBox(i_part, fac);
#if (AMREX_SPACEDIM == 3)
            Real x = overlap_corner[0] + (iv[0]+r.x)*dx[0];
            Real y = overlap_corner[1] + (iv[1]+r.y)*dx[1];
            Real z = overlap_corner[2] + (iv[2]+r.z)*dx[2];
#else
            Real x = overlap_corner[0] + (iv[0]+r.x)*dx[0];
            Real y = 0.0;
#if   defined WARPX_DIM_XZ
            Real z = overlap_corner[1] + (iv[1]+r.y)*dx[1];
#elif defined WARPX_DIM_RZ
            // Note that for RZ, r.y will be theta
            Real z = overlap_corner[1] + (iv[1]+r.z)*dx[1];
#endif
#endif

#if (AMREX_SPACEDIM == 3)
            if (!tile_realbox.contains(XDim3{x,y,z})) {
                p.id() = -1;
                return;
            }
#else
            if (!tile_realbox.contains(XDim3{x,z,0.0})) {
                p.id() = -1;
                return;
            }
#endif

            // Save the x and y values to use in the insideBounds checks.
            // This is needed with WARPX_DIM_RZ since x and y are modified.
            Real xb = x;
            Real yb = y;

#ifdef WARPX_DIM_RZ
            // Replace the x and y, setting an angle theta.
            // These x and y are used to get the momentum and density
            Real theta;
            if (nmodes == 1) {
                // With only 1 mode, the angle doesn't matter so
                // choose it randomly.
                theta = 2.*MathConst::pi*amrex::Random();
            } else {
                theta = 2.*MathConst::pi*r.y;
            }
            x = xb*std::cos(theta);
            y = xb*std::sin(theta);
#endif

            Real dens;
            XDim3 u;
            if (gamma_boost == 1.) {
                // Lab-frame simulation
                // If the particle is not within the species's
                // xmin, xmax, ymin, ymax, zmin, zmax, go to
                // the next generated particle.
                if (!inj_pos->insideBounds(xb, yb, z)) {
                    p.id() = -1;
                    return;
                }
                u = inj_mom->getMomentum(x, y, z);
                dens = inj_rho->getDensity(x, y, z);
                // Remove particle if density below threshold
                if ( dens < density_min ){
                    p.id() = -1;
                    return;
                }
                // Cut density if above threshold
                dens = amrex::min(dens, density_max);
            } else {
                // Boosted-frame simulation
                // Since the user provides the density distribution
                // at t_lab=0 and in the lab-frame coordinates,
                // we need to find the lab-frame position of this
                // particle at t_lab=0, from its boosted-frame coordinates
                // Assuming ballistic motion, this is given by:
                // z0_lab = gamma*( z_boost*(1-beta*betaz_lab) - ct_boost*(betaz_lab-beta) )
                // where betaz_lab is the speed of the particle in the lab frame
                //
                // In order for this equation to be solvable, betaz_lab
                // is explicitly assumed to have no dependency on z0_lab
                u = inj_mom->getMomentum(x, y, 0.); // No z0_lab dependency
                // At this point u is the lab-frame momentum
                // => Apply the above formula for z0_lab
                Real gamma_lab = std::sqrt( 1.+(u.x*u.x+u.y*u.y+u.z*u.z) );
                Real betaz_lab = u.z/(gamma_lab);
                Real z0_lab = gamma_boost * ( z*(1-beta_boost*betaz_lab)
                                              - PhysConst::c*t*(betaz_lab-beta_boost) );
                // If the particle is not within the lab-frame zmin, zmax, etc.
                // go to the next generated particle.
                if (!inj_pos->insideBounds(xb, yb, z0_lab)) {
                    p.id() = -1;
                    return;
                }
                // call `getDensity` with lab-frame parameters
                dens = inj_rho->getDensity(x, y, z0_lab);
                // Remove particle if density below threshold
                if ( dens < density_min ){
                    p.id() = -1;
                    return;
                }
                // Cut density if above threshold
                dens = amrex::min(dens, density_max);
                // At this point u and dens are the lab-frame quantities
                // => Perform Lorentz transform
                dens = gamma_boost * dens * ( 1.0 - beta_boost*betaz_lab );
                u.z = gamma_boost * ( u.z -beta_boost*gamma_lab );
            }

            if (loc_do_field_ionization) {
                pi[ip] = loc_ionization_initial_level;
            }

#ifdef WARPX_QED
            if(loc_has_quantum_sync){
                p_tau[ip] = quantum_sync_get_opt();
            }

            if(loc_has_breit_wheeler){
                p_tau[ip] = breit_wheeler_get_opt();
            }
#endif

            u.x *= PhysConst::c;
            u.y *= PhysConst::c;
            u.z *= PhysConst::c;

            // Real weight = dens * scale_fac / (AMREX_D_TERM(fac, *fac, *fac));
            Real weight = dens * scale_fac;
#ifdef WARPX_DIM_RZ
            if (radially_weighted) {
                weight *= 2.*MathConst::pi*xb;
            } else {
                // This is not correct since it might shift the particle
                // out of the local grid
                x = std::sqrt(xb*rmax);
                weight *= dx[0];
            }
#endif
            pa[PIdx::w ][ip] = weight;
            pa[PIdx::ux][ip] = u.x;
            pa[PIdx::uy][ip] = u.y;
            pa[PIdx::uz][ip] = u.z;

#if (AMREX_SPACEDIM == 3)
            p.pos(0) = x;
            p.pos(1) = y;
            p.pos(2) = z;
#elif (AMREX_SPACEDIM == 2)
#ifdef WARPX_DIM_RZ
            pa[PIdx::theta][ip] = theta;
#endif
            p.pos(0) = xb;
            p.pos(1) = z;
#endif
        }, shared_mem_bytes);

        if (cost) {
            wt = (amrex::second() - wt) / tile_box.d_numPts();
            Array4<Real> const& costarr = cost->array(mfi);
            amrex::ParallelFor(tile_box,
            [=] AMREX_GPU_DEVICE (int i, int j, int k) noexcept
            {
                costarr(i,j,k) += wt;
            });
        }
    }

    // The function that calls this is responsible for redistributing particles.
}

#ifdef WARPX_DO_ELECTROSTATIC
void
PhysicalParticleContainer::
FieldGatherES (const amrex::Vector<std::array<std::unique_ptr<amrex::MultiFab>, 3> >& E,
               const amrex::Vector<std::unique_ptr<amrex::FabArray<amrex::BaseFab<int> > > >& masks)
{

    const int num_levels = E.size();
    const int ng = E[0][0]->nGrow();

    if (num_levels == 1) {
        const int lev = 0;
        const auto& gm = m_gdb->Geom(lev);
        const auto& ba = m_gdb->ParticleBoxArray(lev);

        BoxArray nba = ba;
        nba.surroundingNodes();

        const Real* dx  = gm.CellSize();
        const Real* plo = gm.ProbLo();

        BL_ASSERT(OnSameGrids(lev, *E[lev][0]));

        for (WarpXParIter pti(*this, lev); pti.isValid(); ++pti) {
            const Box& box = nba[pti];

            const auto& particles = pti.GetArrayOfStructs();
            int nstride = particles.dataShape().first;
            const long np  = pti.numParticles();
            auto& attribs = pti.GetAttribs();
            auto& Exp = attribs[PIdx::Ex];
            auto& Eyp = attribs[PIdx::Ey];
#if AMREX_SPACEDIM == 3
            auto& Ezp = attribs[PIdx::Ez];
#endif
            Exp.assign(np,0.0);
            Eyp.assign(np,0.0);
#if AMREX_SPACEDIM == 3
            Ezp.assign(np,0.0);
#endif

            const FArrayBox& exfab = (*E[lev][0])[pti];
            const FArrayBox& eyfab = (*E[lev][1])[pti];
#if AMREX_SPACEDIM == 3
            const FArrayBox& ezfab = (*E[lev][2])[pti];
#endif

            WRPX_INTERPOLATE_CIC(particles.dataPtr(), nstride, np,
                                 Exp.dataPtr(), Eyp.dataPtr(),
#if AMREX_SPACEDIM == 3
                                 Ezp.dataPtr(),
#endif
                                 exfab.dataPtr(), eyfab.dataPtr(),
#if AMREX_SPACEDIM == 3
                                 ezfab.dataPtr(),
#endif
                                 box.loVect(), box.hiVect(), plo, dx, &ng);
        }

        return;
    }

    const BoxArray& fine_BA = E[1][0]->boxArray();
    const DistributionMapping& fine_dm = E[1][0]->DistributionMap();
    BoxArray coarsened_fine_BA = fine_BA;
    coarsened_fine_BA.coarsen(IntVect(AMREX_D_DECL(2,2,2)));

    MultiFab coarse_Ex(coarsened_fine_BA, fine_dm, 1, 1);
    MultiFab coarse_Ey(coarsened_fine_BA, fine_dm, 1, 1);
#if AMREX_SPACEDIM == 3
    MultiFab coarse_Ez(coarsened_fine_BA, fine_dm, 1, 1);
#endif

    coarse_Ex.copy(*E[0][0], 0, 0, 1, 1, 1);
    coarse_Ey.copy(*E[0][1], 0, 0, 1, 1, 1);
#if AMREX_SPACEDIM == 3
    coarse_Ez.copy(*E[0][2], 0, 0, 1, 1, 1);
#endif

    for (int lev = 0; lev < num_levels; ++lev) {
        const auto& gm = m_gdb->Geom(lev);
        const auto& ba = m_gdb->ParticleBoxArray(lev);

        BoxArray nba = ba;
        nba.surroundingNodes();

        const Real* dx  = gm.CellSize();
        const Real* plo = gm.ProbLo();

        BL_ASSERT(OnSameGrids(lev, *E[lev][0]));

        for (WarpXParIter pti(*this, lev); pti.isValid(); ++pti) {
            const Box& box = nba[pti];

            const auto& particles = pti.GetArrayOfStructs();
            int nstride = particles.dataShape().first;
            const long np  = pti.numParticles();

            auto& attribs = pti.GetAttribs();
            auto& Exp = attribs[PIdx::Ex];
            auto& Eyp = attribs[PIdx::Ey];
#if AMREX_SPACEDIM == 3
            auto& Ezp = attribs[PIdx::Ez];
#endif
            Exp.assign(np,0.0);
            Eyp.assign(np,0.0);
#if AMREX_SPACEDIM == 3
            Ezp.assign(np,0.0);
#endif

            const FArrayBox& exfab = (*E[lev][0])[pti];
            const FArrayBox& eyfab = (*E[lev][1])[pti];
#if AMREX_SPACEDIM == 3
            const FArrayBox& ezfab = (*E[lev][2])[pti];
#endif

            if (lev == 0) {
                WRPX_INTERPOLATE_CIC(particles.dataPtr(), nstride, np,
                                     Exp.dataPtr(), Eyp.dataPtr(),
#if AMREX_SPACEDIM == 3
                                     Ezp.dataPtr(),
#endif
                                     exfab.dataPtr(), eyfab.dataPtr(),
#if AMREX_SPACEDIM == 3
                                     ezfab.dataPtr(),
#endif
                                     box.loVect(), box.hiVect(), plo, dx, &ng);
            } else {

                const FArrayBox& exfab_coarse = coarse_Ex[pti];
                const FArrayBox& eyfab_coarse = coarse_Ey[pti];
#if AMREX_SPACEDIM == 3
                const FArrayBox& ezfab_coarse = coarse_Ez[pti];
#endif
                const Box& coarse_box = coarsened_fine_BA[pti];
                const Real* coarse_dx = Geom(0).CellSize();

                WRPX_INTERPOLATE_CIC_TWO_LEVELS(particles.dataPtr(), nstride, np,
                                                Exp.dataPtr(), Eyp.dataPtr(),
#if AMREX_SPACEDIM == 3
                                                Ezp.dataPtr(),
#endif
                                                exfab.dataPtr(), eyfab.dataPtr(),
#if AMREX_SPACEDIM == 3
                                                ezfab.dataPtr(),
#endif
                                                box.loVect(), box.hiVect(), dx,
                                                exfab_coarse.dataPtr(), eyfab_coarse.dataPtr(),
#if AMREX_SPACEDIM == 3
                                                ezfab_coarse.dataPtr(),
#endif
                                                (*masks[1])[pti].dataPtr(),
                                                coarse_box.loVect(), coarse_box.hiVect(), coarse_dx,
                                                plo, &ng, &lev);
            }
        }
    }
}

void
PhysicalParticleContainer::EvolveES (const Vector<std::array<std::unique_ptr<MultiFab>, 3> >& E,
                                     Vector<std::unique_ptr<MultiFab> >& rho,
                                     Real t, Real dt)
{
    BL_PROFILE("PPC::EvolveES()");

    int num_levels = rho.size();
    for (int lev = 0; lev < num_levels; ++lev) {
        BL_ASSERT(OnSameGrids(lev, *rho[lev]));
        const auto& gm = m_gdb->Geom(lev);
        const RealBox& prob_domain = gm.ProbDomain();
        for (WarpXParIter pti(*this, lev); pti.isValid(); ++pti) {
            // Particle structs
            auto& particles = pti.GetArrayOfStructs();
            int nstride = particles.dataShape().first;
            const long np  = pti.numParticles();

            // Particle attributes
            auto& attribs = pti.GetAttribs();
            auto& uxp = attribs[PIdx::ux];
            auto& uyp = attribs[PIdx::uy];

#if AMREX_SPACEDIM == 3
            auto& uzp = attribs[PIdx::uz];
#endif

            auto& Exp = attribs[PIdx::Ex];
            auto& Eyp = attribs[PIdx::Ey];

#if AMREX_SPACEDIM == 3
            auto& Ezp = attribs[PIdx::Ez];
#endif
            //
            // Particle Push
            //
            WRPX_PUSH_LEAPFROG(particles.dataPtr(), nstride, np,
                               uxp.dataPtr(), uyp.dataPtr(),
#if AMREX_SPACEDIM == 3
                               uzp.dataPtr(),
#endif
                               Exp.dataPtr(), Eyp.dataPtr(),
#if AMREX_SPACEDIM == 3
                               Ezp.dataPtr(),
#endif
                               &this->charge, &this->mass, &dt,
                               prob_domain.lo(), prob_domain.hi());
        }
    }
}
#endif // WARPX_DO_ELECTROSTATIC

void
PhysicalParticleContainer::FieldGather (int lev,
                                        const MultiFab& Ex, const MultiFab& Ey, const MultiFab& Ez,
                                        const MultiFab& Bx, const MultiFab& By, const MultiFab& Bz)
{
    const std::array<Real,3>& dx = WarpX::CellSize(lev);

    BL_ASSERT(OnSameGrids(lev,Ex));

    MultiFab* cost = WarpX::getCosts(lev);

#ifdef _OPENMP
#pragma omp parallel
#endif
    {
#ifdef _OPENMP
        int thread_num = omp_get_thread_num();
#else
        int thread_num = 0;
#endif
        for (WarpXParIter pti(*this, lev); pti.isValid(); ++pti)
        {
            Real wt = amrex::second();

            const Box& box = pti.validbox();

            auto& attribs = pti.GetAttribs();

            auto& Exp = attribs[PIdx::Ex];
            auto& Eyp = attribs[PIdx::Ey];
            auto& Ezp = attribs[PIdx::Ez];
            auto& Bxp = attribs[PIdx::Bx];
            auto& Byp = attribs[PIdx::By];
            auto& Bzp = attribs[PIdx::Bz];

            const long np = pti.numParticles();

            // Data on the grid
            const FArrayBox& exfab = Ex[pti];
            const FArrayBox& eyfab = Ey[pti];
            const FArrayBox& ezfab = Ez[pti];
            const FArrayBox& bxfab = Bx[pti];
            const FArrayBox& byfab = By[pti];
            const FArrayBox& bzfab = Bz[pti];

            Exp.assign(np,WarpX::E_external[0]);
            Eyp.assign(np,WarpX::E_external[1]);
            Ezp.assign(np,WarpX::E_external[2]);
            Bxp.assign(np,WarpX::B_external[0]);
            Byp.assign(np,WarpX::B_external[1]);
            Bzp.assign(np,WarpX::B_external[2]);

            //
            // copy data from particle container to temp arrays
            //
            pti.GetPosition(m_xp[thread_num], m_yp[thread_num], m_zp[thread_num]);

            //
            // Field Gather
            //
            int e_is_nodal = Ex.is_nodal() and Ey.is_nodal() and Ez.is_nodal();
            FieldGather(pti, Exp, Eyp, Ezp, Bxp, Byp, Bzp,
                        &exfab, &eyfab, &ezfab, &bxfab, &byfab, &bzfab,
                        Ex.nGrow(), e_is_nodal,
                        0, np, thread_num, lev, lev);

            if (cost) {
                const Box& tbx = pti.tilebox();
                wt = (amrex::second() - wt) / tbx.d_numPts();
                Array4<Real> const& costarr = cost->array(pti);
                amrex::ParallelFor(tbx,
                                   [=] AMREX_GPU_DEVICE (int i, int j, int k) noexcept
                                   {
                                       costarr(i,j,k) += wt;
                                   });
            }
        }
    }
}

void
PhysicalParticleContainer::Evolve (int lev,
                                   const MultiFab& Ex, const MultiFab& Ey, const MultiFab& Ez,
                                   const MultiFab& Bx, const MultiFab& By, const MultiFab& Bz,
                                   MultiFab& jx, MultiFab& jy, MultiFab& jz,
                                   MultiFab* cjx, MultiFab* cjy, MultiFab* cjz,
                                   MultiFab* rho, MultiFab* crho,
                                   const MultiFab* cEx, const MultiFab* cEy, const MultiFab* cEz,
                                   const MultiFab* cBx, const MultiFab* cBy, const MultiFab* cBz,
                                   Real t, Real dt, DtType a_dt_type)
{
    BL_PROFILE("PPC::Evolve()");
    BL_PROFILE_VAR_NS("PPC::Evolve::Copy", blp_copy);
    BL_PROFILE_VAR_NS("PPC::FieldGather", blp_fg);
    BL_PROFILE_VAR_NS("PPC::ParticlePush", blp_ppc_pp);

    const std::array<Real,3>& dx = WarpX::CellSize(lev);
    const std::array<Real,3>& cdx = WarpX::CellSize(std::max(lev-1,0));

    // Get instances of NCI Godfrey filters
    const auto& nci_godfrey_filter_exeybz = WarpX::GetInstance().nci_godfrey_filter_exeybz;
    const auto& nci_godfrey_filter_bxbyez = WarpX::GetInstance().nci_godfrey_filter_bxbyez;

    BL_ASSERT(OnSameGrids(lev,jx));

    MultiFab* cost = WarpX::getCosts(lev);
    const iMultiFab* current_masks = WarpX::CurrentBufferMasks(lev);
    const iMultiFab* gather_masks = WarpX::GatherBufferMasks(lev);

    bool has_buffer = cEx || cjx;

    if (WarpX::do_boosted_frame_diagnostic && do_boosted_frame_diags)
    {
        for (WarpXParIter pti(*this, lev); pti.isValid(); ++pti)
        {
            const auto np = pti.numParticles();
            const auto lev = pti.GetLevel();
            const auto index = pti.GetPairIndex();
            tmp_particle_data.resize(finestLevel()+1);
            for (int i = 0; i < TmpIdx::nattribs; ++i)
                tmp_particle_data[lev][index][i].resize(np);
        }
    }

#ifdef _OPENMP
#pragma omp parallel
#endif
    {
#ifdef _OPENMP
        int thread_num = omp_get_thread_num();
#else
        int thread_num = 0;
#endif

        FArrayBox filtered_Ex, filtered_Ey, filtered_Ez;
        FArrayBox filtered_Bx, filtered_By, filtered_Bz;

        for (WarpXParIter pti(*this, lev); pti.isValid(); ++pti)
        {
            Real wt = amrex::second();

            const Box& box = pti.validbox();

            auto& attribs = pti.GetAttribs();

            auto&  wp = attribs[PIdx::w];
            auto& uxp = attribs[PIdx::ux];
            auto& uyp = attribs[PIdx::uy];
            auto& uzp = attribs[PIdx::uz];
            auto& Exp = attribs[PIdx::Ex];
            auto& Eyp = attribs[PIdx::Ey];
            auto& Ezp = attribs[PIdx::Ez];
            auto& Bxp = attribs[PIdx::Bx];
            auto& Byp = attribs[PIdx::By];
            auto& Bzp = attribs[PIdx::Bz];

            const long np = pti.numParticles();

            // Data on the grid
            FArrayBox const* exfab = &(Ex[pti]);
            FArrayBox const* eyfab = &(Ey[pti]);
            FArrayBox const* ezfab = &(Ez[pti]);
            FArrayBox const* bxfab = &(Bx[pti]);
            FArrayBox const* byfab = &(By[pti]);
            FArrayBox const* bzfab = &(Bz[pti]);

            Elixir exeli, eyeli, ezeli, bxeli, byeli, bzeli;

            if (WarpX::use_fdtd_nci_corr)
            {
                // Filter arrays Ex[pti], store the result in
                // filtered_Ex and update pointer exfab so that it
                // points to filtered_Ex (and do the same for all
                // components of E and B).
                applyNCIFilter(lev, pti.tilebox(), exeli, eyeli, ezeli, bxeli, byeli, bzeli,
                               filtered_Ex, filtered_Ey, filtered_Ez,
                               filtered_Bx, filtered_By, filtered_Bz,
                               Ex[pti], Ey[pti], Ez[pti], Bx[pti], By[pti], Bz[pti],
                               exfab, eyfab, ezfab, bxfab, byfab, bzfab);
            }

            Exp.assign(np,WarpX::E_external[0]);
            Eyp.assign(np,WarpX::E_external[1]);
            Ezp.assign(np,WarpX::E_external[2]);
<<<<<<< HEAD
=======

>>>>>>> ab5f2961
            Bxp.assign(np,WarpX::B_external[0]);
            Byp.assign(np,WarpX::B_external[1]);
            Bzp.assign(np,WarpX::B_external[2]);

            // Determine which particles deposit/gather in the buffer, and
            // which particles deposit/gather in the fine patch
            long nfine_current = np;
            long nfine_gather = np;
            if (has_buffer && !do_not_push) {
                // - Modify `nfine_current` and `nfine_gather` (in place)
                //    so that they correspond to the number of particles
                //    that deposit/gather in the fine patch respectively.
                // - Reorder the particle arrays,
                //    so that the `nfine_current`/`nfine_gather` first particles
                //    deposit/gather in the fine patch
                //    and (thus) the `np-nfine_current`/`np-nfine_gather` last particles
                //    deposit/gather in the buffer
                PartitionParticlesInBuffers( nfine_current, nfine_gather, np,
                    pti, lev, current_masks, gather_masks, uxp, uyp, uzp, wp );
            }

            const long np_current = (cjx) ? nfine_current : np;

            //
            // copy data from particle container to temp arrays
            //
            BL_PROFILE_VAR_START(blp_copy);
            pti.GetPosition(m_xp[thread_num], m_yp[thread_num], m_zp[thread_num]);
            BL_PROFILE_VAR_STOP(blp_copy);

            if (rho) {
                // Deposit charge before particle push, in component 0 of MultiFab rho.
                int* AMREX_RESTRICT ion_lev;
                if (do_field_ionization){
                    ion_lev = pti.GetiAttribs(particle_icomps["ionization_level"]).dataPtr();
                } else {
                    ion_lev = nullptr;
                }
                DepositCharge(pti, wp, ion_lev, rho, 0, 0,
                              np_current, thread_num, lev, lev);
                if (has_buffer){
                    DepositCharge(pti, wp, ion_lev, crho, 0, np_current,
                                  np-np_current, thread_num, lev, lev-1);
                }
            }

            if (! do_not_push)
            {
                const long np_gather = (cEx) ? nfine_gather : np;

                int e_is_nodal = Ex.is_nodal() and Ey.is_nodal() and Ez.is_nodal();

                //
                // Field Gather of Aux Data (i.e., the full solution)
                //
                BL_PROFILE_VAR_START(blp_fg);
                FieldGather(pti, Exp, Eyp, Ezp, Bxp, Byp, Bzp,
                            exfab, eyfab, ezfab, bxfab, byfab, bzfab,
                            Ex.nGrow(), e_is_nodal,
                            0, np_gather, thread_num, lev, lev);

                if (np_gather < np)
                {
                    const IntVect& ref_ratio = WarpX::RefRatio(lev-1);
                    const Box& cbox = amrex::coarsen(box,ref_ratio);

                    // Data on the grid
                    FArrayBox const* cexfab = &(*cEx)[pti];
                    FArrayBox const* ceyfab = &(*cEy)[pti];
                    FArrayBox const* cezfab = &(*cEz)[pti];
                    FArrayBox const* cbxfab = &(*cBx)[pti];
                    FArrayBox const* cbyfab = &(*cBy)[pti];
                    FArrayBox const* cbzfab = &(*cBz)[pti];

                    if (WarpX::use_fdtd_nci_corr)
                    {
                        // Filter arrays (*cEx)[pti], store the result in
                        // filtered_Ex and update pointer cexfab so that it
                        // points to filtered_Ex (and do the same for all
                        // components of E and B)
                        applyNCIFilter(lev-1, cbox, exeli, eyeli, ezeli, bxeli, byeli, bzeli,
                                       filtered_Ex, filtered_Ey, filtered_Ez,
                                       filtered_Bx, filtered_By, filtered_Bz,
                                       (*cEx)[pti], (*cEy)[pti], (*cEz)[pti],
                                       (*cBx)[pti], (*cBy)[pti], (*cBz)[pti],
                                       cexfab, ceyfab, cezfab, cbxfab, cbyfab, cbzfab);
                    }

                    // Field gather for particles in gather buffers
                    e_is_nodal = cEx->is_nodal() and cEy->is_nodal() and cEz->is_nodal();
                    FieldGather(pti, Exp, Eyp, Ezp, Bxp, Byp, Bzp,
                                cexfab, ceyfab, cezfab,
                                cbxfab, cbyfab, cbzfab,
                                cEx->nGrow(), e_is_nodal,
                                nfine_gather, np-nfine_gather,
                                thread_num, lev, lev-1);
                }

                BL_PROFILE_VAR_STOP(blp_fg);

                //
                // Particle Push
                //
                BL_PROFILE_VAR_START(blp_ppc_pp);
                PushPX(pti, m_xp[thread_num], m_yp[thread_num], m_zp[thread_num], dt, a_dt_type);
                BL_PROFILE_VAR_STOP(blp_ppc_pp);

                //
                // Current Deposition
                //

                int* AMREX_RESTRICT ion_lev;
                if (do_field_ionization){
                    ion_lev = pti.GetiAttribs(particle_icomps["ionization_level"]).dataPtr();
                } else {
                    ion_lev = nullptr;
                }

                // Deposit inside domains
                DepositCurrent(pti, wp, uxp, uyp, uzp, ion_lev, &jx, &jy, &jz,
                               0, np_current, thread_num,
                               lev, lev, dt);
                if (has_buffer){
                    // Deposit in buffers
                    DepositCurrent(pti, wp, uxp, uyp, uzp, ion_lev, cjx, cjy, cjz,
                                   np_current, np-np_current, thread_num,
                                   lev, lev-1, dt);
                }


                //
                // copy particle data back
                //
                BL_PROFILE_VAR_START(blp_copy);
                pti.SetPosition(m_xp[thread_num], m_yp[thread_num], m_zp[thread_num]);
                BL_PROFILE_VAR_STOP(blp_copy);
            }

            if (rho) {
                // Deposit charge after particle push, in component 1 of MultiFab rho.
                int* AMREX_RESTRICT ion_lev;
                if (do_field_ionization){
                    ion_lev = pti.GetiAttribs(particle_icomps["ionization_level"]).dataPtr();
                } else {
                    ion_lev = nullptr;
                }
                DepositCharge(pti, wp, ion_lev, rho, 1, 0,
                              np_current, thread_num, lev, lev);
                if (has_buffer){
                    DepositCharge(pti, wp, ion_lev, crho, 1, np_current,
                                  np-np_current, thread_num, lev, lev-1);
                }
            }

            if (cost) {
                const Box& tbx = pti.tilebox();
                wt = (amrex::second() - wt) / tbx.d_numPts();
                Array4<Real> const& costarr = cost->array(pti);
                amrex::ParallelFor(tbx,
                                   [=] AMREX_GPU_DEVICE (int i, int j, int k) noexcept
                                   {
                                       costarr(i,j,k) += wt;
                                   });
            }
        }
    }
    // Split particles at the end of the timestep.
    // When subcycling is ON, the splitting is done on the last call to
    // PhysicalParticleContainer::Evolve on the finest level, i.e., at the
    // end of the large timestep. Otherwise, the pushes on different levels
    // are not consistent, and the call to Redistribute (inside
    // SplitParticles) may result in split particles to deposit twice on the
    // coarse level.
    if (do_splitting && (a_dt_type == DtType::SecondHalf || a_dt_type == DtType::Full) ){
        SplitParticles(lev);
    }
}

void
PhysicalParticleContainer::applyNCIFilter (
    int lev, const Box& box,
    Elixir& exeli, Elixir& eyeli, Elixir& ezeli,
    Elixir& bxeli, Elixir& byeli, Elixir& bzeli,
    FArrayBox& filtered_Ex, FArrayBox& filtered_Ey, FArrayBox& filtered_Ez,
    FArrayBox& filtered_Bx, FArrayBox& filtered_By, FArrayBox& filtered_Bz,
    const FArrayBox& Ex, const FArrayBox& Ey, const FArrayBox& Ez,
    const FArrayBox& Bx, const FArrayBox& By, const FArrayBox& Bz,
    FArrayBox const * & ex_ptr, FArrayBox const * & ey_ptr,
    FArrayBox const * & ez_ptr, FArrayBox const * & bx_ptr,
    FArrayBox const * & by_ptr, FArrayBox const * & bz_ptr)
{

    // Get instances of NCI Godfrey filters
    const auto& nci_godfrey_filter_exeybz = WarpX::GetInstance().nci_godfrey_filter_exeybz;
    const auto& nci_godfrey_filter_bxbyez = WarpX::GetInstance().nci_godfrey_filter_bxbyez;

#if (AMREX_SPACEDIM == 2)
    const Box& tbox = amrex::grow(box,{static_cast<int>(WarpX::nox),
                static_cast<int>(WarpX::noz)});
#else
    const Box& tbox = amrex::grow(box,{static_cast<int>(WarpX::nox),
                static_cast<int>(WarpX::noy),
                static_cast<int>(WarpX::noz)});
#endif

    // Filter Ex (Both 2D and 3D)
    filtered_Ex.resize(amrex::convert(tbox,WarpX::Ex_nodal_flag));
    // Safeguard for GPU
    exeli = filtered_Ex.elixir();
    // Apply filter on Ex, result stored in filtered_Ex
    nci_godfrey_filter_exeybz[lev]->ApplyStencil(filtered_Ex, Ex, filtered_Ex.box());
    // Update ex_ptr reference
    ex_ptr = &filtered_Ex;

    // Filter Ez
    filtered_Ez.resize(amrex::convert(tbox,WarpX::Ez_nodal_flag));
    ezeli = filtered_Ez.elixir();
    nci_godfrey_filter_bxbyez[lev]->ApplyStencil(filtered_Ez, Ez, filtered_Ez.box());
    ez_ptr = &filtered_Ez;

    // Filter By
    filtered_By.resize(amrex::convert(tbox,WarpX::By_nodal_flag));
    byeli = filtered_By.elixir();
    nci_godfrey_filter_bxbyez[lev]->ApplyStencil(filtered_By, By, filtered_By.box());
    by_ptr = &filtered_By;
#if (AMREX_SPACEDIM == 3)
    // Filter Ey
    filtered_Ey.resize(amrex::convert(tbox,WarpX::Ey_nodal_flag));
    eyeli = filtered_Ey.elixir();
    nci_godfrey_filter_exeybz[lev]->ApplyStencil(filtered_Ey, Ey, filtered_Ey.box());
    ey_ptr = &filtered_Ey;

    // Filter Bx
    filtered_Bx.resize(amrex::convert(tbox,WarpX::Bx_nodal_flag));
    bxeli = filtered_Bx.elixir();
    nci_godfrey_filter_bxbyez[lev]->ApplyStencil(filtered_Bx, Bx, filtered_Bx.box());
    bx_ptr = &filtered_Bx;

    // Filter Bz
    filtered_Bz.resize(amrex::convert(tbox,WarpX::Bz_nodal_flag));
    bzeli = filtered_Bz.elixir();
    nci_godfrey_filter_exeybz[lev]->ApplyStencil(filtered_Bz, Bz, filtered_Bz.box());
    bz_ptr = &filtered_Bz;
#endif
}

// Loop over all particles in the particle container and
// split particles tagged with p.id()=DoSplitParticleID
void
PhysicalParticleContainer::SplitParticles(int lev)
{
    auto& mypc = WarpX::GetInstance().GetPartContainer();
    auto& pctmp_split = mypc.GetPCtmp();
    Cuda::ManagedDeviceVector<ParticleReal> xp, yp, zp;
    RealVector psplit_x, psplit_y, psplit_z, psplit_w;
    RealVector psplit_ux, psplit_uy, psplit_uz;
    long np_split_to_add = 0;
    long np_split;
    if(split_type==0)
    {
        np_split = pow(2, AMREX_SPACEDIM);
    } else {
        np_split = 2*AMREX_SPACEDIM;
    }

    // Loop over particle interator
    for (WarpXParIter pti(*this, lev); pti.isValid(); ++pti)
    {
        pti.GetPosition(xp, yp, zp);

        // offset for split particles is computed as a function of cell size
        // and number of particles per cell, so that a uniform distribution
        // before splitting results in a uniform distribution after splitting
        const amrex::Vector<int> ppc_nd = plasma_injector->num_particles_per_cell_each_dim;
        const std::array<Real,3>& dx = WarpX::CellSize(lev);
        amrex::Vector<amrex::Real> split_offset = {dx[0]/2./ppc_nd[0],
                                                   dx[1]/2./ppc_nd[1],
                                                   dx[2]/2./ppc_nd[2]};

        // particle Array Of Structs data
        auto& particles = pti.GetArrayOfStructs();
        // particle Struct Of Arrays data
        auto& attribs = pti.GetAttribs();
        auto& wp  = attribs[PIdx::w ];
        auto& uxp = attribs[PIdx::ux];
        auto& uyp = attribs[PIdx::uy];
        auto& uzp = attribs[PIdx::uz];
        const long np = pti.numParticles();
        for(int i=0; i<np; i++){
            auto& p = particles[i];
            if (p.id() == DoSplitParticleID){
                // If particle is tagged, split it and put the
                // split particles in local arrays psplit_x etc.
                np_split_to_add += np_split;
#if (AMREX_SPACEDIM==2)
                if (split_type==0){
                    // Split particle in two along each diagonals
                    // 4 particles in 2d
                    for (int ishift = -1; ishift < 2; ishift +=2 ){
                        for (int kshift = -1; kshift < 2; kshift +=2 ){
                            // Add one particle with offset in x and z
                            psplit_x.push_back( xp[i] + ishift*split_offset[0] );
                            psplit_y.push_back( yp[i] );
                            psplit_z.push_back( zp[i] + kshift*split_offset[2] );
                            psplit_ux.push_back( uxp[i] );
                            psplit_uy.push_back( uyp[i] );
                            psplit_uz.push_back( uzp[i] );
                            psplit_w.push_back( wp[i]/np_split );
                        }
                    }
                } else {
                    // Split particle in two along each axis
                    // 4 particles in 2d
                    for (int ishift = -1; ishift < 2; ishift +=2 ){
                        // Add one particle with offset in x
                        psplit_x.push_back( xp[i] + ishift*split_offset[0] );
                        psplit_y.push_back( yp[i] );
                        psplit_z.push_back( zp[i] );
                        psplit_ux.push_back( uxp[i] );
                        psplit_uy.push_back( uyp[i] );
                        psplit_uz.push_back( uzp[i] );
                        psplit_w.push_back( wp[i]/np_split );
                        // Add one particle with offset in z
                        psplit_x.push_back( xp[i] );
                        psplit_y.push_back( yp[i] );
                        psplit_z.push_back( zp[i] + ishift*split_offset[2] );
                        psplit_ux.push_back( uxp[i] );
                        psplit_uy.push_back( uyp[i] );
                        psplit_uz.push_back( uzp[i] );
                        psplit_w.push_back( wp[i]/np_split );
                    }
                }
#elif (AMREX_SPACEDIM==3)
                if (split_type==0){
                    // Split particle in two along each diagonals
                    // 8 particles in 3d
                    for (int ishift = -1; ishift < 2; ishift +=2 ){
                        for (int jshift = -1; jshift < 2; jshift +=2 ){
                            for (int kshift = -1; kshift < 2; kshift +=2 ){
                                // Add one particle with offset in x, y and z
                                psplit_x.push_back( xp[i] + ishift*split_offset[0] );
                                psplit_y.push_back( yp[i] + jshift*split_offset[1] );
                                psplit_z.push_back( zp[i] + kshift*split_offset[2] );
                                psplit_ux.push_back( uxp[i] );
                                psplit_uy.push_back( uyp[i] );
                                psplit_uz.push_back( uzp[i] );
                                psplit_w.push_back( wp[i]/np_split );
                            }
                        }
                    }
                } else {
                    // Split particle in two along each axis
                    // 6 particles in 3d
                    for (int ishift = -1; ishift < 2; ishift +=2 ){
                        // Add one particle with offset in x
                        psplit_x.push_back( xp[i] + ishift*split_offset[0] );
                        psplit_y.push_back( yp[i] );
                        psplit_z.push_back( zp[i] );
                        psplit_ux.push_back( uxp[i] );
                        psplit_uy.push_back( uyp[i] );
                        psplit_uz.push_back( uzp[i] );
                        psplit_w.push_back( wp[i]/np_split );
                        // Add one particle with offset in y
                        psplit_x.push_back( xp[i] );
                        psplit_y.push_back( yp[i] + ishift*split_offset[1] );
                        psplit_z.push_back( zp[i] );
                        psplit_ux.push_back( uxp[i] );
                        psplit_uy.push_back( uyp[i] );
                        psplit_uz.push_back( uzp[i] );
                        psplit_w.push_back( wp[i]/np_split );
                        // Add one particle with offset in z
                        psplit_x.push_back( xp[i] );
                        psplit_y.push_back( yp[i] );
                        psplit_z.push_back( zp[i] + ishift*split_offset[2] );
                        psplit_ux.push_back( uxp[i] );
                        psplit_uy.push_back( uyp[i] );
                        psplit_uz.push_back( uzp[i] );
                        psplit_w.push_back( wp[i]/np_split );
                    }
                }
#endif
                // invalidate the particle
                p.m_idata.id = -p.m_idata.id;
            }
        }
    }
    // Add local arrays psplit_x etc. to the temporary
    // particle container pctmp_split. Split particles
    // are tagged with p.id()=NoSplitParticleID so that
    // they are not re-split when entering a higher level
    // AddNParticles calls Redistribute, so that particles
    // in pctmp_split are in the proper grids and tiles
    pctmp_split.AddNParticles(lev,
                              np_split_to_add,
                              psplit_x.dataPtr(),
                              psplit_y.dataPtr(),
                              psplit_z.dataPtr(),
                              psplit_ux.dataPtr(),
                              psplit_uy.dataPtr(),
                              psplit_uz.dataPtr(),
                              1,
                              psplit_w.dataPtr(),
                              1, NoSplitParticleID);
    // Copy particles from tmp to current particle container
    addParticles(pctmp_split,1);
    // Clear tmp container
    pctmp_split.clearParticles();
}

void
PhysicalParticleContainer::PushPX(WarpXParIter& pti,
                                  Cuda::ManagedDeviceVector<ParticleReal>& xp,
                                  Cuda::ManagedDeviceVector<ParticleReal>& yp,
                                  Cuda::ManagedDeviceVector<ParticleReal>& zp,
                                  Real dt, DtType a_dt_type)
{

    // This wraps the momentum and position advance so that inheritors can modify the call.
    auto& attribs = pti.GetAttribs();
    // Extract pointers to the different particle quantities
    ParticleReal* const AMREX_RESTRICT x = xp.dataPtr();
    ParticleReal* const AMREX_RESTRICT y = yp.dataPtr();
    ParticleReal* const AMREX_RESTRICT z = zp.dataPtr();
    ParticleReal* const AMREX_RESTRICT ux = attribs[PIdx::ux].dataPtr();
    ParticleReal* const AMREX_RESTRICT uy = attribs[PIdx::uy].dataPtr();
    ParticleReal* const AMREX_RESTRICT uz = attribs[PIdx::uz].dataPtr();
    const ParticleReal* const AMREX_RESTRICT Ex = attribs[PIdx::Ex].dataPtr();
    const ParticleReal* const AMREX_RESTRICT Ey = attribs[PIdx::Ey].dataPtr();
    const ParticleReal* const AMREX_RESTRICT Ez = attribs[PIdx::Ez].dataPtr();
    const ParticleReal* const AMREX_RESTRICT Bx = attribs[PIdx::Bx].dataPtr();
    const ParticleReal* const AMREX_RESTRICT By = attribs[PIdx::By].dataPtr();
    const ParticleReal* const AMREX_RESTRICT Bz = attribs[PIdx::Bz].dataPtr();

    if (WarpX::do_boosted_frame_diagnostic && do_boosted_frame_diags && (a_dt_type!=DtType::SecondHalf))
    {
        copy_attribs(pti, x, y, z);
    }

    int* AMREX_RESTRICT ion_lev = nullptr;
    if (do_field_ionization){
        ion_lev = pti.GetiAttribs(particle_icomps["ionization_level"]).dataPtr();
    }

    // Loop over the particles and update their momentum
    const Real q = this->charge;
    const Real m = this-> mass;
    if (WarpX::particle_pusher_algo == ParticlePusherAlgo::Boris){
        amrex::ParallelFor(
            pti.numParticles(),
            [=] AMREX_GPU_DEVICE (long i) {
                Real qp = q;
                if (ion_lev){ qp *= ion_lev[i]; }
                UpdateMomentumBoris( ux[i], uy[i], uz[i],
                                     Ex[i], Ey[i], Ez[i], Bx[i],
                                     By[i], Bz[i], qp, m, dt);
                UpdatePosition( x[i], y[i], z[i],
                      ux[i], uy[i], uz[i], dt );
            }
        );
    } else if (WarpX::particle_pusher_algo == ParticlePusherAlgo::Vay) {
        amrex::ParallelFor(
            pti.numParticles(),
            [=] AMREX_GPU_DEVICE (long i) {
                Real qp = q;
                if (ion_lev){ qp *= ion_lev[i]; }
                UpdateMomentumVay( ux[i], uy[i], uz[i],
                                   Ex[i], Ey[i], Ez[i], Bx[i],
                                   By[i], Bz[i], qp, m, dt);
                UpdatePosition( x[i], y[i], z[i],
                                ux[i], uy[i], uz[i], dt );
            }
        );
    } else if (WarpX::particle_pusher_algo == ParticlePusherAlgo::HigueraCary) {
        amrex::ParallelFor(
            pti.numParticles(),
            [=] AMREX_GPU_DEVICE (long i) {
                Real qp = q;
                if (ion_lev){ qp *= ion_lev[i]; }
                UpdateMomentumHigueraCary( ux[i], uy[i], uz[i],
                                   Ex[i], Ey[i], Ez[i], Bx[i],
                                   By[i], Bz[i], qp, m, dt);
                UpdatePosition( x[i], y[i], z[i],
                                ux[i], uy[i], uz[i], dt );
            }
        );
    } else {
      amrex::Abort("Unknown particle pusher");
    };
}

void
PhysicalParticleContainer::PushP (int lev, Real dt,
                                  const MultiFab& Ex, const MultiFab& Ey, const MultiFab& Ez,
                                  const MultiFab& Bx, const MultiFab& By, const MultiFab& Bz)
{
    BL_PROFILE("PhysicalParticleContainer::PushP");

    if (do_not_push) return;

    const std::array<Real,3>& dx = WarpX::CellSize(lev);

#ifdef _OPENMP
#pragma omp parallel
#endif
    {
#ifdef _OPENMP
        int thread_num = omp_get_thread_num();
#else
        int thread_num = 0;
#endif
        for (WarpXParIter pti(*this, lev); pti.isValid(); ++pti)
        {
            const Box& box = pti.validbox();

            auto& attribs = pti.GetAttribs();

            auto& Exp = attribs[PIdx::Ex];
            auto& Eyp = attribs[PIdx::Ey];
            auto& Ezp = attribs[PIdx::Ez];
            auto& Bxp = attribs[PIdx::Bx];
            auto& Byp = attribs[PIdx::By];
            auto& Bzp = attribs[PIdx::Bz];

            const long np = pti.numParticles();

            // Data on the grid
            const FArrayBox& exfab = Ex[pti];
            const FArrayBox& eyfab = Ey[pti];
            const FArrayBox& ezfab = Ez[pti];
            const FArrayBox& bxfab = Bx[pti];
            const FArrayBox& byfab = By[pti];
            const FArrayBox& bzfab = Bz[pti];

            Exp.assign(np,WarpX::E_external[0]);
            Eyp.assign(np,WarpX::E_external[1]);
            Ezp.assign(np,WarpX::E_external[2]);
<<<<<<< HEAD
=======

>>>>>>> ab5f2961
            Bxp.assign(np,WarpX::B_external[0]);
            Byp.assign(np,WarpX::B_external[1]);
            Bzp.assign(np,WarpX::B_external[2]);

            //
            // copy data from particle container to temp arrays
            //
            pti.GetPosition(m_xp[thread_num], m_yp[thread_num], m_zp[thread_num]);

            int e_is_nodal = Ex.is_nodal() and Ey.is_nodal() and Ez.is_nodal();
            FieldGather(pti, Exp, Eyp, Ezp, Bxp, Byp, Bzp,
                        &exfab, &eyfab, &ezfab, &bxfab, &byfab, &bzfab,
                        Ex.nGrow(), e_is_nodal,
                        0, np, thread_num, lev, lev);

            // This wraps the momentum advance so that inheritors can modify the call.
            // Extract pointers to the different particle quantities
            ParticleReal* const AMREX_RESTRICT ux = attribs[PIdx::ux].dataPtr();
            ParticleReal* const AMREX_RESTRICT uy = attribs[PIdx::uy].dataPtr();
            ParticleReal* const AMREX_RESTRICT uz = attribs[PIdx::uz].dataPtr();
            const ParticleReal* const AMREX_RESTRICT Expp = Exp.dataPtr();
            const ParticleReal* const AMREX_RESTRICT Eypp = Eyp.dataPtr();
            const ParticleReal* const AMREX_RESTRICT Ezpp = Ezp.dataPtr();
            const ParticleReal* const AMREX_RESTRICT Bxpp = Bxp.dataPtr();
            const ParticleReal* const AMREX_RESTRICT Bypp = Byp.dataPtr();
            const ParticleReal* const AMREX_RESTRICT Bzpp = Bzp.dataPtr();

            // Loop over the particles and update their momentum
            const Real q = this->charge;
            const Real m = this-> mass;
            if (WarpX::particle_pusher_algo == ParticlePusherAlgo::Boris){
                amrex::ParallelFor( pti.numParticles(),
                    [=] AMREX_GPU_DEVICE (long i) {
                        UpdateMomentumBoris( ux[i], uy[i], uz[i],
                              Expp[i], Eypp[i], Ezpp[i], Bxpp[i], Bypp[i], Bzpp[i], q, m, dt);
                    }
                );
            } else if (WarpX::particle_pusher_algo == ParticlePusherAlgo::Vay) {
                amrex::ParallelFor( pti.numParticles(),
                    [=] AMREX_GPU_DEVICE (long i) {
                        UpdateMomentumVay( ux[i], uy[i], uz[i],
                              Expp[i], Eypp[i], Ezpp[i], Bxpp[i], Bypp[i], Bzpp[i], q, m, dt);
                    }
                );
            } else if (WarpX::particle_pusher_algo == ParticlePusherAlgo::HigueraCary) {
                amrex::ParallelFor( pti.numParticles(),
                    [=] AMREX_GPU_DEVICE (long i) {
                        UpdateMomentumHigueraCary( ux[i], uy[i], uz[i],
                              Expp[i], Eypp[i], Ezpp[i], Bxpp[i], Bypp[i], Bzpp[i], q, m, dt);
                    }
                );
            } else {
              amrex::Abort("Unknown particle pusher");
            };
        }
    }
}

void PhysicalParticleContainer::copy_attribs(WarpXParIter& pti,const ParticleReal* xp,
                                             const ParticleReal* yp, const ParticleReal* zp)
{
    auto& attribs = pti.GetAttribs();
    ParticleReal* AMREX_RESTRICT uxp = attribs[PIdx::ux].dataPtr();
    ParticleReal* AMREX_RESTRICT uyp = attribs[PIdx::uy].dataPtr();
    ParticleReal* AMREX_RESTRICT uzp = attribs[PIdx::uz].dataPtr();

    const auto np = pti.numParticles();
    const auto lev = pti.GetLevel();
    const auto index = pti.GetPairIndex();
    ParticleReal* AMREX_RESTRICT xpold  = tmp_particle_data[lev][index][TmpIdx::xold ].dataPtr();
    ParticleReal* AMREX_RESTRICT ypold  = tmp_particle_data[lev][index][TmpIdx::yold ].dataPtr();
    ParticleReal* AMREX_RESTRICT zpold  = tmp_particle_data[lev][index][TmpIdx::zold ].dataPtr();
    ParticleReal* AMREX_RESTRICT uxpold = tmp_particle_data[lev][index][TmpIdx::uxold].dataPtr();
    ParticleReal* AMREX_RESTRICT uypold = tmp_particle_data[lev][index][TmpIdx::uyold].dataPtr();
    ParticleReal* AMREX_RESTRICT uzpold = tmp_particle_data[lev][index][TmpIdx::uzold].dataPtr();

    ParallelFor( np,
                 [=] AMREX_GPU_DEVICE (long i) {
                     xpold[i]=xp[i];
                     ypold[i]=yp[i];
                     zpold[i]=zp[i];

                     uxpold[i]=uxp[i];
                     uypold[i]=uyp[i];
                     uzpold[i]=uzp[i];
                 }
        );
}

void PhysicalParticleContainer::GetParticleSlice(const int direction, const Real z_old,
                                                 const Real z_new, const Real t_boost,
                                                 const Real t_lab, const Real dt,
                                                 DiagnosticParticles& diagnostic_particles)
{
    BL_PROFILE("PhysicalParticleContainer::GetParticleSlice");

    // Assume that the boost in the positive z direction.
#if (AMREX_SPACEDIM == 2)
    AMREX_ALWAYS_ASSERT(direction == 1);
#else
    AMREX_ALWAYS_ASSERT(direction == 2);
#endif

    // Note the the slice should always move in the negative boost direction.
    AMREX_ALWAYS_ASSERT(z_new < z_old);

    AMREX_ALWAYS_ASSERT(do_boosted_frame_diags == 1);

    const int nlevs = std::max(0, finestLevel()+1);

    // we figure out a box for coarse-grained rejection. If the RealBox corresponding to a
    // given tile doesn't intersect with this, there is no need to check any particles.
    const Real* base_dx = Geom(0).CellSize();
    const Real z_min = z_new - base_dx[direction];
    const Real z_max = z_old + base_dx[direction];

    RealBox slice_box = Geom(0).ProbDomain();
    slice_box.setLo(direction, z_min);
    slice_box.setHi(direction, z_max);

    diagnostic_particles.resize(finestLevel()+1);

    for (int lev = 0; lev < nlevs; ++lev) {

        const Real* dx  = Geom(lev).CellSize();
        const Real* plo = Geom(lev).ProbLo();

        // first we touch each map entry in serial
        for (WarpXParIter pti(*this, lev); pti.isValid(); ++pti)
        {
            auto index = std::make_pair(pti.index(), pti.LocalTileIndex());
            diagnostic_particles[lev][index];
        }

#ifdef _OPENMP
#pragma omp parallel
#endif
        {
            RealVector xp_new, yp_new, zp_new;

            for (WarpXParIter pti(*this, lev); pti.isValid(); ++pti)
            {
                const Box& box = pti.validbox();

                auto index = std::make_pair(pti.index(), pti.LocalTileIndex());

                const RealBox tile_real_box(box, dx, plo);

                if ( !slice_box.intersects(tile_real_box) ) continue;

                pti.GetPosition(xp_new, yp_new, zp_new);

                auto& attribs = pti.GetAttribs();

                auto& wp = attribs[PIdx::w ];

                auto& uxp_new = attribs[PIdx::ux   ];
                auto& uyp_new = attribs[PIdx::uy   ];
                auto& uzp_new = attribs[PIdx::uz   ];

                auto&  xp_old = tmp_particle_data[lev][index][TmpIdx::xold];
                auto&  yp_old = tmp_particle_data[lev][index][TmpIdx::yold];
                auto&  zp_old = tmp_particle_data[lev][index][TmpIdx::zold];
                auto& uxp_old = tmp_particle_data[lev][index][TmpIdx::uxold];
                auto& uyp_old = tmp_particle_data[lev][index][TmpIdx::uyold];
                auto& uzp_old = tmp_particle_data[lev][index][TmpIdx::uzold];

                const long np = pti.numParticles();

                Real uzfrm = -WarpX::gamma_boost*WarpX::beta_boost*PhysConst::c;
                Real inv_c2 = 1.0/PhysConst::c/PhysConst::c;

                for (long i = 0; i < np; ++i) {

                    // if the particle did not cross the plane of z_boost in the last
                    // timestep, skip it.
                    if ( not (((zp_new[i] >= z_new) && (zp_old[i] <= z_old)) ||
                              ((zp_new[i] <= z_new) && (zp_old[i] >= z_old))) ) continue;

                    // Lorentz transform particles to lab frame
                    Real gamma_new_p = std::sqrt(1.0 + inv_c2*(uxp_new[i]*uxp_new[i] + uyp_new[i]*uyp_new[i] + uzp_new[i]*uzp_new[i]));
                    Real t_new_p = WarpX::gamma_boost*t_boost - uzfrm*zp_new[i]*inv_c2;
                    Real z_new_p = WarpX::gamma_boost*(zp_new[i] + WarpX::beta_boost*PhysConst::c*t_boost);
                    Real uz_new_p = WarpX::gamma_boost*uzp_new[i] - gamma_new_p*uzfrm;

                    Real gamma_old_p = std::sqrt(1.0 + inv_c2*(uxp_old[i]*uxp_old[i] + uyp_old[i]*uyp_old[i] + uzp_old[i]*uzp_old[i]));
                    Real t_old_p = WarpX::gamma_boost*(t_boost - dt) - uzfrm*zp_old[i]*inv_c2;
                    Real z_old_p = WarpX::gamma_boost*(zp_old[i] + WarpX::beta_boost*PhysConst::c*(t_boost-dt));
                    Real uz_old_p = WarpX::gamma_boost*uzp_old[i] - gamma_old_p*uzfrm;

                    // interpolate in time to t_lab
                    Real weight_old = (t_new_p - t_lab) / (t_new_p - t_old_p);
                    Real weight_new = (t_lab - t_old_p) / (t_new_p - t_old_p);

                    Real xp = xp_old[i]*weight_old + xp_new[i]*weight_new;
                    Real yp = yp_old[i]*weight_old + yp_new[i]*weight_new;
                    Real zp = z_old_p  *weight_old + z_new_p  *weight_new;

                    Real uxp = uxp_old[i]*weight_old + uxp_new[i]*weight_new;
                    Real uyp = uyp_old[i]*weight_old + uyp_new[i]*weight_new;
                    Real uzp = uz_old_p  *weight_old + uz_new_p  *weight_new;

                    diagnostic_particles[lev][index].GetRealData(DiagIdx::w).push_back(wp[i]);

                    diagnostic_particles[lev][index].GetRealData(DiagIdx::x).push_back(xp);
                    diagnostic_particles[lev][index].GetRealData(DiagIdx::y).push_back(yp);
                    diagnostic_particles[lev][index].GetRealData(DiagIdx::z).push_back(zp);

                    diagnostic_particles[lev][index].GetRealData(DiagIdx::ux).push_back(uxp);
                    diagnostic_particles[lev][index].GetRealData(DiagIdx::uy).push_back(uyp);
                    diagnostic_particles[lev][index].GetRealData(DiagIdx::uz).push_back(uzp);
                }
            }
        }
    }
}

/* \brief Inject particles during the simulation
 * \param injection_box: domain where particles should be injected.
 */
void
PhysicalParticleContainer::ContinuousInjection(const RealBox& injection_box)
{
    // Inject plasma on level 0. Paticles will be redistributed.
    const int lev=0;
    AddPlasma(lev, injection_box);
}

/* \brief Gather fields from FArrayBox exfab, eyfab, ezfab, bxfab, byfab,
 * bzfab into arrays of fields on particles Exp, Eyp, Ezp, Bxp, Byp, Bzp.
 * \param Exp-Bzp: fields on particles.
 * \param exfab-bzfab: FAB of electric and magnetic fields for particles in pti
 * \param ngE: number of guard cells for E
 * \param e_is_nodal: 0 if E is staggered, 1 if E is nodal
 * \param offset: index of first particle for which fields are gathered
 * \param np_to_gather: number of particles onto which fields are gathered
 * \param thread_num: if using OpenMP, thread number
 * \param lev: level on which particles are located
 * \param gather_lev: level from which particles gather fields (lev-1) for
          particles in buffers.
 */
void
PhysicalParticleContainer::FieldGather (WarpXParIter& pti,
                                        RealVector& Exp,
                                        RealVector& Eyp,
                                        RealVector& Ezp,
                                        RealVector& Bxp,
                                        RealVector& Byp,
                                        RealVector& Bzp,
                                        FArrayBox const * exfab,
                                        FArrayBox const * eyfab,
                                        FArrayBox const * ezfab,
                                        FArrayBox const * bxfab,
                                        FArrayBox const * byfab,
                                        FArrayBox const * bzfab,
                                        const int ngE, const int e_is_nodal,
                                        const long offset,
                                        const long np_to_gather,
                                        int thread_num,
                                        int lev,
                                        int gather_lev)
{
    AMREX_ALWAYS_ASSERT_WITH_MESSAGE((gather_lev==(lev-1)) ||
                                     (gather_lev==(lev  )),
                                     "Gather buffers only work for lev-1");

    // If no particles, do not do anything
    if (np_to_gather == 0) return;
    // Get cell size on gather_lev
    const std::array<Real,3>& dx = WarpX::CellSize(std::max(gather_lev,0));
    // Set staggering shift depending on e_is_nodal
    const Real stagger_shift = e_is_nodal ? 0.0 : 0.5;

    // Get box from which field is gathered.
    // If not gathering from the finest level, the box is coarsened.
    Box box;
    if (lev == gather_lev) {
        box = pti.tilebox();
    } else {
        const IntVect& ref_ratio = WarpX::RefRatio(gather_lev);
        box = amrex::coarsen(pti.tilebox(),ref_ratio);
    }

    // Add guard cells to the box.
    box.grow(ngE);

    const Array4<const Real>& ex_arr = exfab->array();
    const Array4<const Real>& ey_arr = eyfab->array();
    const Array4<const Real>& ez_arr = ezfab->array();
    const Array4<const Real>& bx_arr = bxfab->array();
    const Array4<const Real>& by_arr = byfab->array();
    const Array4<const Real>& bz_arr = bzfab->array();

    const ParticleReal * const AMREX_RESTRICT xp = m_xp[thread_num].dataPtr() + offset;
    const ParticleReal * const AMREX_RESTRICT zp = m_zp[thread_num].dataPtr() + offset;
    const ParticleReal * const AMREX_RESTRICT yp = m_yp[thread_num].dataPtr() + offset;

    // Lower corner of tile box physical domain
    const std::array<Real, 3>& xyzmin = WarpX::LowerCorner(box, gather_lev);

    const Dim3 lo = lbound(box);

    // Depending on l_lower_in_v and WarpX::nox, call
    // different versions of template function doGatherShapeN
    if (WarpX::l_lower_order_in_v){
        if        (WarpX::nox == 1){
            doGatherShapeN<1,1>(xp, yp, zp,
                                Exp.dataPtr() + offset, Eyp.dataPtr() + offset,
                                Ezp.dataPtr() + offset, Bxp.dataPtr() + offset,
                                Byp.dataPtr() + offset, Bzp.dataPtr() + offset,
                                ex_arr, ey_arr, ez_arr, bx_arr, by_arr, bz_arr,
                                np_to_gather, dx,
                                xyzmin, lo, stagger_shift, WarpX::n_rz_azimuthal_modes);
        } else if (WarpX::nox == 2){
            doGatherShapeN<2,1>(xp, yp, zp,
                                Exp.dataPtr() + offset, Eyp.dataPtr() + offset,
                                Ezp.dataPtr() + offset, Bxp.dataPtr() + offset,
                                Byp.dataPtr() + offset, Bzp.dataPtr() + offset,
                                ex_arr, ey_arr, ez_arr, bx_arr, by_arr, bz_arr,
                                np_to_gather, dx,
                                xyzmin, lo, stagger_shift, WarpX::n_rz_azimuthal_modes);
        } else if (WarpX::nox == 3){
            doGatherShapeN<3,1>(xp, yp, zp,
                                Exp.dataPtr() + offset, Eyp.dataPtr() + offset,
                                Ezp.dataPtr() + offset, Bxp.dataPtr() + offset,
                                Byp.dataPtr() + offset, Bzp.dataPtr() + offset,
                                ex_arr, ey_arr, ez_arr, bx_arr, by_arr, bz_arr,
                                np_to_gather, dx,
                                xyzmin, lo, stagger_shift, WarpX::n_rz_azimuthal_modes);
        }
    } else {
        if        (WarpX::nox == 1){
            doGatherShapeN<1,0>(xp, yp, zp,
                                Exp.dataPtr() + offset, Eyp.dataPtr() + offset,
                                Ezp.dataPtr() + offset, Bxp.dataPtr() + offset,
                                Byp.dataPtr() + offset, Bzp.dataPtr() + offset,
                                ex_arr, ey_arr, ez_arr, bx_arr, by_arr, bz_arr,
                                np_to_gather, dx,
                                xyzmin, lo, stagger_shift, WarpX::n_rz_azimuthal_modes);
        } else if (WarpX::nox == 2){
            doGatherShapeN<2,0>(xp, yp, zp,
                                Exp.dataPtr() + offset, Eyp.dataPtr() + offset,
                                Ezp.dataPtr() + offset, Bxp.dataPtr() + offset,
                                Byp.dataPtr() + offset, Bzp.dataPtr() + offset,
                                ex_arr, ey_arr, ez_arr, bx_arr, by_arr, bz_arr,
                                np_to_gather, dx,
                                xyzmin, lo, stagger_shift, WarpX::n_rz_azimuthal_modes);
        } else if (WarpX::nox == 3){
            doGatherShapeN<3,0>(xp, yp, zp,
                                Exp.dataPtr() + offset, Eyp.dataPtr() + offset,
                                Ezp.dataPtr() + offset, Bxp.dataPtr() + offset,
                                Byp.dataPtr() + offset, Bzp.dataPtr() + offset,
                                ex_arr, ey_arr, ez_arr, bx_arr, by_arr, bz_arr,
                                np_to_gather, dx,
                                xyzmin, lo, stagger_shift, WarpX::n_rz_azimuthal_modes);
        }
    }
}


void PhysicalParticleContainer::InitIonizationModule ()
{
    if (!do_field_ionization) return;
    ParmParse pp(species_name);
    if (charge != PhysConst::q_e){
        amrex::Warning(
            "charge != q_e for ionizable species: overriding user value and setting charge = q_e.");
        charge = PhysConst::q_e;
    }
    pp.query("ionization_initial_level", ionization_initial_level);
    pp.get("ionization_product_species", ionization_product_name);
    pp.get("physical_element", physical_element);
    // Add runtime integer component for ionization level
    AddIntComp("ionization_level");
    // Get atomic number and ionization energies from file
    int ion_element_id = ion_map_ids[physical_element];
    ion_atomic_number = ion_atomic_numbers[ion_element_id];
    ionization_energies.resize(ion_atomic_number);
    int offset = ion_energy_offsets[ion_element_id];
    for(int i=0; i<ion_atomic_number; i++){
        ionization_energies[i] = table_ionization_energies[i+offset];
    }
    // Compute ADK prefactors (See Chen, JCP 236 (2013), equation (2))
    // For now, we assume l=0 and m=0.
    // The approximate expressions are used,
    // without Gamma function
    Real wa = std::pow(PhysConst::alpha,3) * PhysConst::c / PhysConst::r_e;
    Real Ea = PhysConst::m_e * PhysConst::c*PhysConst::c /PhysConst::q_e *
        std::pow(PhysConst::alpha,4)/PhysConst::r_e;
    Real UH = table_ionization_energies[0];
    Real l_eff = std::sqrt(UH/ionization_energies[0]) - 1.;

    const Real dt = WarpX::GetInstance().getdt(0);

    adk_power.resize(ion_atomic_number);
    adk_prefactor.resize(ion_atomic_number);
    adk_exp_prefactor.resize(ion_atomic_number);
    for (int i=0; i<ion_atomic_number; ++i){
        Real n_eff = (i+1) * std::sqrt(UH/ionization_energies[i]);
        Real C2 = std::pow(2,2*n_eff)/(n_eff*tgamma(n_eff+l_eff+1)*tgamma(n_eff-l_eff));
        adk_power[i] = -(2*n_eff - 1);
        Real Uion = ionization_energies[i];
        adk_prefactor[i] = dt * wa * C2 * ( Uion/(2*UH) )
            * std::pow(2*std::pow((Uion/UH),3./2)*Ea,2*n_eff - 1);
        adk_exp_prefactor[i] = -2./3 * std::pow( Uion/UH,3./2) * Ea;
    }
}

/* \brief create mask of ionized particles (1 if ionized, 0 otherwise)
 *
 * \param mfi: tile or grid
 * \param lev: MR level
 * \param ionization_mask: Array with as many elements as particles in mfi.
 * This function initialized the array, and set each element to 1 or 0
 * depending on whether the particle is ionized or not.
 */
void
PhysicalParticleContainer::buildIonizationMask (const amrex::MFIter& mfi, const int lev,
                                                amrex::Gpu::ManagedDeviceVector<int>& ionization_mask)
{
    BL_PROFILE("PPC::buildIonizationMask");
    // Get pointers to ionization data from pc_source
    const Real * const AMREX_RESTRICT p_ionization_energies = ionization_energies.dataPtr();
    const Real * const AMREX_RESTRICT p_adk_prefactor = adk_prefactor.dataPtr();
    const Real * const AMREX_RESTRICT p_adk_exp_prefactor = adk_exp_prefactor.dataPtr();
    const Real * const AMREX_RESTRICT p_adk_power = adk_power.dataPtr();

    // Current tile info
    const int grid_id = mfi.index();
    const int tile_id = mfi.LocalTileIndex();

    // Get GPU-friendly arrays of particle data
    auto& ptile = GetParticles(lev)[std::make_pair(grid_id,tile_id)];
    // Only need attribs (i.e., SoA data)
    auto& soa = ptile.GetStructOfArrays();
    const int np = ptile.GetArrayOfStructs().size();

    // If no particle, nothing to do.
    if (np == 0) return;
    // Otherwise, resize ionization_mask, and get poiters to attribs arrays.
    ionization_mask.resize(np);
    int * const AMREX_RESTRICT p_ionization_mask = ionization_mask.data();
    const ParticleReal * const AMREX_RESTRICT ux = soa.GetRealData(PIdx::ux).data();
    const ParticleReal * const AMREX_RESTRICT uy = soa.GetRealData(PIdx::uy).data();
    const ParticleReal * const AMREX_RESTRICT uz = soa.GetRealData(PIdx::uz).data();
    const ParticleReal * const AMREX_RESTRICT ex = soa.GetRealData(PIdx::Ex).data();
    const ParticleReal * const AMREX_RESTRICT ey = soa.GetRealData(PIdx::Ey).data();
    const ParticleReal * const AMREX_RESTRICT ez = soa.GetRealData(PIdx::Ez).data();
    const ParticleReal * const AMREX_RESTRICT bx = soa.GetRealData(PIdx::Bx).data();
    const ParticleReal * const AMREX_RESTRICT by = soa.GetRealData(PIdx::By).data();
    const ParticleReal * const AMREX_RESTRICT bz = soa.GetRealData(PIdx::Bz).data();
    int* ion_lev = soa.GetIntData(particle_icomps["ionization_level"]).data();

    Real c = PhysConst::c;
    Real c2_inv = 1./c/c;
    int atomic_number = ion_atomic_number;

    // Loop over all particles in grid/tile. If ionized, set mask to 1
    // and increment ionization level.
    ParallelFor(
        np,
        [=] AMREX_GPU_DEVICE (long i) {
            // Get index of ionization_level
            p_ionization_mask[i] = 0;
            if ( ion_lev[i]<atomic_number ){
                Real random_draw = amrex::Random();
                // Compute electric field amplitude in the particle's frame of
                // reference (particularly important when in boosted frame).
                Real ga = std::sqrt(1. + (ux[i]*ux[i] + uy[i]*uy[i] + uz[i]*uz[i]) * c2_inv);
                Real E = std::sqrt(
                    - ( ux[i]*ex[i] + uy[i]*ey[i] + uz[i]*ez[i] ) * ( ux[i]*ex[i] + uy[i]*ey[i] + uz[i]*ez[i] ) * c2_inv
                    + ( ga   *ex[i] + uy[i]*bz[i] - uz[i]*by[i] ) * ( ga   *ex[i] + uy[i]*bz[i] - uz[i]*by[i] )
                    + ( ga   *ey[i] + uz[i]*bx[i] - ux[i]*bz[i] ) * ( ga   *ey[i] + uz[i]*bx[i] - ux[i]*bz[i] )
                    + ( ga   *ez[i] + ux[i]*by[i] - uy[i]*bx[i] ) * ( ga   *ez[i] + ux[i]*by[i] - uy[i]*bx[i] )
                    );
                // Compute probability of ionization p
                Real w_dtau = 1./ ga * p_adk_prefactor[ion_lev[i]] *
                    std::pow(E,p_adk_power[ion_lev[i]]) *
                    std::exp( p_adk_exp_prefactor[ion_lev[i]]/E );
                Real p = 1. - std::exp( - w_dtau );

                if (random_draw < p){
                    // increment particle's ionization level
                    ion_lev[i] += 1;
                    // update mask
                    p_ionization_mask[i] = 1;
                }
            }
        }
    );
}

#ifdef WARPX_QED

bool PhysicalParticleContainer::has_quantum_sync()
{
    return do_qed_quantum_sync;
}

bool PhysicalParticleContainer::has_breit_wheeler()
{
    return do_qed_breit_wheeler;
}

void
PhysicalParticleContainer::
set_breit_wheeler_engine_ptr(std::shared_ptr<BreitWheelerEngine> ptr)
{
    shr_ptr_bw_engine = ptr;
}

void
PhysicalParticleContainer::
set_quantum_sync_engine_ptr(std::shared_ptr<QuantumSynchrotronEngine> ptr)
{
    shr_ptr_qs_engine = ptr;
}
#endif<|MERGE_RESOLUTION|>--- conflicted
+++ resolved
@@ -1133,10 +1133,7 @@
             Exp.assign(np,WarpX::E_external[0]);
             Eyp.assign(np,WarpX::E_external[1]);
             Ezp.assign(np,WarpX::E_external[2]);
-<<<<<<< HEAD
-=======
-
->>>>>>> ab5f2961
+
             Bxp.assign(np,WarpX::B_external[0]);
             Byp.assign(np,WarpX::B_external[1]);
             Bzp.assign(np,WarpX::B_external[2]);
@@ -1673,10 +1670,7 @@
             Exp.assign(np,WarpX::E_external[0]);
             Eyp.assign(np,WarpX::E_external[1]);
             Ezp.assign(np,WarpX::E_external[2]);
-<<<<<<< HEAD
-=======
-
->>>>>>> ab5f2961
+
             Bxp.assign(np,WarpX::B_external[0]);
             Byp.assign(np,WarpX::B_external[1]);
             Bzp.assign(np,WarpX::B_external[2]);
