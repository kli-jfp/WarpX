--- conflicted
+++ resolved
@@ -2304,8 +2304,6 @@
     );
 }
 
-<<<<<<< HEAD
-=======
 //This function return true if the PhysicalParticleContainer contains electrons
 //or positrons, false otherwise
 bool
@@ -2313,7 +2311,6 @@
     return (this-> mass == PhysConst::m_e);
 }
 
->>>>>>> 711d85d8
 #ifdef WARPX_QED
 
 bool PhysicalParticleContainer::has_quantum_sync()
