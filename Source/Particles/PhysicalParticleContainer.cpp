#include <limits>
#include <sstream>

#include <MultiParticleContainer.H>
#include <WarpX_f.H>
#include <WarpX.H>
#include <WarpXConst.H>
#include <WarpXWrappers.h>
#include <FieldGather.H>

#include <WarpXAlgorithmSelection.H>

// Import low-level single-particle kernels
#include <UpdatePosition.H>
#include <UpdateMomentumBoris.H>
#include <UpdateMomentumVay.H>

<<<<<<< HEAD
    long np = 0;
    const auto& overlap_corner = overlap_realbox.lo();
    for (IntVect iv = overlap_box.smallEnd(); iv <= overlap_box.bigEnd(); overlap_box.next(iv))
    {
        int fac;
	if (do_continuous_injection) {
#if ( AMREX_SPACEDIM == 3 )
	    Real x = overlap_corner[0] + (iv[0] + 0.5)*dx[0];
	    Real y = overlap_corner[1] + (iv[1] + 0.5)*dx[1];
	    Real z = overlap_corner[2] + (iv[2] + 0.5)*dx[2];
#elif ( AMREX_SPACEDIM == 2 )
	    Real x = overlap_corner[0] + (iv[0] + 0.5)*dx[0];
	    Real y = 0;
	    Real z = overlap_corner[1] + (iv[1] + 0.5)*dx[1];
#endif
	    fac = GetRefineFac(x, y, z);
	} else {
	    fac = 1.0;
	}

	int ref_num_ppc = num_ppc * AMREX_D_TERM(fac, *fac, *fac);
	for (int i_part=0; i_part<ref_num_ppc;i_part++) {
	    std::array<Real, 3> r;
	    plasma_injector->getPositionUnitBox(r, i_part, fac);
#if ( AMREX_SPACEDIM == 3 )
	    Real x = overlap_corner[0] + (iv[0] + r[0])*dx[0];
	    Real y = overlap_corner[1] + (iv[1] + r[1])*dx[1];
	    Real z = overlap_corner[2] + (iv[2] + r[2])*dx[2];
#elif ( AMREX_SPACEDIM == 2 )
	    Real x = overlap_corner[0] + (iv[0] + r[0])*dx[0];
	    Real y = 0;
	    Real z = overlap_corner[1] + (iv[1] + r[1])*dx[1];
#endif
	    // If the new particle is not inside the tile box,
	    // go to the next generated particle.
#if ( AMREX_SPACEDIM == 3 )
	    if(!tile_realbox.contains( RealVect{x, y, z} )) continue;
#elif ( AMREX_SPACEDIM == 2 )
	    if(!tile_realbox.contains( RealVect{x, z} )) continue;
#endif
	    ++np;
	}
    }

    return np;
}
=======
using namespace amrex;
>>>>>>> 239f2949

PhysicalParticleContainer::PhysicalParticleContainer (AmrCore* amr_core, int ispecies,
                                                      const std::string& name)
    : WarpXParticleContainer(amr_core, ispecies),
      species_name(name)
{
    plasma_injector.reset(new PlasmaInjector(species_id, species_name));
    charge = plasma_injector->getCharge();
    mass = plasma_injector->getMass();

    ParmParse pp(species_name);

    pp.query("boost_adjust_transverse_positions", boost_adjust_transverse_positions);
    pp.query("do_backward_propagation", do_backward_propagation);
    pp.query("do_splitting", do_splitting);
    pp.query("split_type", split_type);
    pp.query("do_continuous_injection", do_continuous_injection);
    // Whether to plot back-transformed (lab-frame) diagnostics
    // for this species.
    pp.query("do_boosted_frame_diags", do_boosted_frame_diags);

    pp.query("plot_species", plot_species);
    int do_user_plot_vars;
    do_user_plot_vars = pp.queryarr("plot_vars", plot_vars);
    if (not do_user_plot_vars){
        // By default, all particle variables are dumped to plotfiles,
        // including {x,y,z,ux,uy,uz}old variables when running in a
        // boosted frame
        if (WarpX::do_boosted_frame_diagnostic && do_boosted_frame_diags){
            plot_flags.resize(PIdx::nattribs + 6, 1);
        } else {
            plot_flags.resize(PIdx::nattribs, 1);
        }
    } else {
        // Set plot_flag to 0 for all attribs
        if (WarpX::do_boosted_frame_diagnostic && do_boosted_frame_diags){
            plot_flags.resize(PIdx::nattribs + 6, 0);
        } else {
            plot_flags.resize(PIdx::nattribs, 0);
        }
        // If not none, set plot_flags values to 1 for elements in plot_vars.
        if (plot_vars[0] != "none"){
            for (const auto& var : plot_vars){
                // Return error if var not in PIdx.
                AMREX_ALWAYS_ASSERT_WITH_MESSAGE(
                    ParticleStringNames::to_index.count(var),
                    "plot_vars argument not in ParticleStringNames");
                plot_flags[ParticleStringNames::to_index.at(var)] = 1;
            }
        }
    }
}

PhysicalParticleContainer::PhysicalParticleContainer (AmrCore* amr_core)
    : WarpXParticleContainer(amr_core, 0)
{
    plasma_injector.reset(new PlasmaInjector());
}

void PhysicalParticleContainer::InitData()
{
    AddParticles(0); // Note - add on level 0
    Redistribute();  // We then redistribute
}

void PhysicalParticleContainer::MapParticletoBoostedFrame(Real& x, Real& y, Real& z, std::array<Real, 3>& u)
{
    // Map the particles from the lab frame to the boosted frame.
    // This boosts the particle to the lab frame and calculates
    // the particle time in the boosted frame. It then maps
    // the position to the time in the boosted frame.

    // For now, start with the assumption that this will only happen
    // at the start of the simulation.
    const Real t_lab = 0.;

    const Real uz_boost = WarpX::gamma_boost*WarpX::beta_boost*PhysConst::c;

    // tpr is the particle's time in the boosted frame
    Real tpr = WarpX::gamma_boost*t_lab - uz_boost*z/(PhysConst::c*PhysConst::c);

    // The particle's transformed location in the boosted frame
    Real xpr = x;
    Real ypr = y;
    Real zpr = WarpX::gamma_boost*z - uz_boost*t_lab;

    // transform u and gamma to the boosted frame
    Real gamma_lab = std::sqrt(1. + (u[0]*u[0] + u[1]*u[1] + u[2]*u[2])/(PhysConst::c*PhysConst::c));
    // u[0] = u[0];
    // u[1] = u[1];
    u[2] = WarpX::gamma_boost*u[2] - uz_boost*gamma_lab;
    Real gammapr = std::sqrt(1. + (u[0]*u[0] + u[1]*u[1] + u[2]*u[2])/(PhysConst::c*PhysConst::c));

    Real vxpr = u[0]/gammapr;
    Real vypr = u[1]/gammapr;
    Real vzpr = u[2]/gammapr;

    if (do_backward_propagation){
        u[2] = -u[2];
    }

    // Move the particles to where they will be at t = 0 in the boosted frame
    if (boost_adjust_transverse_positions) {
        x = xpr - tpr*vxpr;
        y = ypr - tpr*vypr;
    }

    z = zpr - tpr*vzpr;

}

void
PhysicalParticleContainer::AddGaussianBeam(Real x_m, Real y_m, Real z_m,
                                           Real x_rms, Real y_rms, Real z_rms,
                                           Real q_tot, long npart,
                                           int do_symmetrize) {

    const Geometry& geom     = m_gdb->Geom(0);
    RealBox containing_bx = geom.ProbDomain();

    std::mt19937_64 mt(0451);
    std::normal_distribution<double> distx(x_m, x_rms);
    std::normal_distribution<double> disty(y_m, y_rms);
    std::normal_distribution<double> distz(z_m, z_rms);

    if (ParallelDescriptor::IOProcessor()) {
<<<<<<< HEAD
        std::array<Real, 3> u;
        Real weight;
        // If do_symmetrize, create 4x fewer particles, and
=======
        // If do_symmetrize, create 4x fewer particles, and 
>>>>>>> 239f2949
        // Replicate each particle 4 times (x,y) (-x,y) (x,-y) (-x,-y)
        if (do_symmetrize){
            npart /= 4;
        }
        for (long i = 0; i < npart; ++i) {
#if ( AMREX_SPACEDIM == 3 | WARPX_DIM_RZ)
            Real weight = q_tot/npart/charge;
            Real x = distx(mt);
            Real y = disty(mt);
            Real z = distz(mt);
#elif ( AMREX_SPACEDIM == 2 )
            Real weight = q_tot/npart/charge/y_rms;
            Real x = distx(mt);
            Real y = 0.;
            Real z = distz(mt);
#endif
            if (plasma_injector->insideBounds(x, y, z)) {
                XDim3 u = plasma_injector->getMomentum(x, y, z);
                u.x *= PhysConst::c;
                u.y *= PhysConst::c;
                u.z *= PhysConst::c;
                if (do_symmetrize){
                    // Add four particles to the beam:
<<<<<<< HEAD
                    // (x,ux,y,uy) (-x,-ux,y,uy) (x,ux,-y,-uy) (-x,-ux,-y,-uy)
                    for (int ix=0; ix<2; ix++){
                        for (int iy=0; iy<2; iy++){
                            u_tmp = u;
                            x_tmp     = x*std::pow(-1,ix);
                            u_tmp[0] *= std::pow(-1,ix);
                            y_tmp     = y*std::pow(-1,iy);
                            u_tmp[1] *= std::pow(-1,iy);
                            CheckAndAddParticle(x_tmp, y_tmp, z,
                                                u_tmp, weight/4);
                        }
                    }
=======
                    CheckAndAddParticle( x, y, z, { u.x, u.y, u.z}, weight/4. );
                    CheckAndAddParticle( x,-y, z, { u.x,-u.y, u.z}, weight/4. );
                    CheckAndAddParticle(-x, y, z, {-u.x, u.y, u.z}, weight/4. );
                    CheckAndAddParticle(-x,-y, z, {-u.x,-u.y, u.z}, weight/4. );
>>>>>>> 239f2949
                } else {
                    CheckAndAddParticle(x, y, z, {u.x,u.y,u.z}, weight);
                }
            }
        }
    }
    Redistribute();
}

void
PhysicalParticleContainer::CheckAndAddParticle(Real x, Real y, Real z,
                                               std::array<Real, 3> u,
                                               Real weight)
{
    std::array<Real,PIdx::nattribs> attribs;
    attribs.fill(0.0);

    // update attribs with input arguments
    if (WarpX::gamma_boost > 1.) {
        MapParticletoBoostedFrame(x, y, z, u);
    }
    attribs[PIdx::ux] = u[0];
    attribs[PIdx::uy] = u[1];
    attribs[PIdx::uz] = u[2];
    attribs[PIdx::w ] = weight;

    if (WarpX::do_boosted_frame_diagnostic && do_boosted_frame_diags)
    {
        // need to create old values
        auto& particle_tile = DefineAndReturnParticleTile(0, 0, 0);
        particle_tile.push_back_real(particle_comps["xold"], x);
        particle_tile.push_back_real(particle_comps["yold"], y);
        particle_tile.push_back_real(particle_comps["zold"], z);

        particle_tile.push_back_real(particle_comps["uxold"], u[0]);
        particle_tile.push_back_real(particle_comps["uyold"], u[1]);
        particle_tile.push_back_real(particle_comps["uzold"], u[2]);
    }
    // add particle
    AddOneParticle(0, 0, 0, x, y, z, attribs);
}

void
PhysicalParticleContainer::AddParticles (int lev)
{
    BL_PROFILE("PhysicalParticleContainer::AddParticles()");

    if (plasma_injector->add_single_particle) {
        AddNParticles(lev, 1,
                      &(plasma_injector->single_particle_pos[0]),
                      &(plasma_injector->single_particle_pos[1]),
                      &(plasma_injector->single_particle_pos[2]),
                      &(plasma_injector->single_particle_vel[0]),
                      &(plasma_injector->single_particle_vel[1]),
                      &(plasma_injector->single_particle_vel[2]),
                      1, &(plasma_injector->single_particle_weight), 0);
        return;
    }

    if (plasma_injector->gaussian_beam) {
        AddGaussianBeam(plasma_injector->x_m,
                        plasma_injector->y_m,
                        plasma_injector->z_m,
                        plasma_injector->x_rms,
                        plasma_injector->y_rms,
                        plasma_injector->z_rms,
                        plasma_injector->q_tot,
                        plasma_injector->npart,
                        plasma_injector->do_symmetrize);


        return;
    }

    if ( plasma_injector->doInjection() ) {
        AddPlasma( lev );
    }
}

/**
 * Create new macroparticles for this species, with a fixed
 * number of particles per cell (in the cells of `part_realbox`).
 * The new particles are only created inside the intersection of `part_realbox`
 * with the local grid for the current proc.
 * @param lev the index of the refinement level
 * @param part_realbox the box in which new particles should be created
 * (this box should correspond to an integer number of cells in each direction,
 * but its boundaries need not be aligned with the actual cells of the simulation)
 */
void
PhysicalParticleContainer::AddPlasma (int lev, RealBox part_realbox)
{
    BL_PROFILE("PhysicalParticleContainer::AddPlasma");

    // If no part_realbox is provided, initialize particles in the whole domain
    const Geometry& geom = Geom(lev);
    if (!part_realbox.ok()) part_realbox = geom.ProbDomain();

    int num_ppc = plasma_injector->num_particles_per_cell;
#ifdef WARPX_DIM_RZ
    Real rmax = std::min(plasma_injector->xmax, part_realbox.hi(0));
#endif

    const auto dx = geom.CellSizeArray();
    const auto problo = geom.ProbLoArray();

    Real scale_fac;
#if AMREX_SPACEDIM==3
    scale_fac = dx[0]*dx[1]*dx[2]/num_ppc;
#elif AMREX_SPACEDIM==2
    scale_fac = dx[0]*dx[1]/num_ppc;
#endif

#ifdef _OPENMP
    // First touch all tiles in the map in serial
    for (MFIter mfi = MakeMFIter(lev); mfi.isValid(); ++mfi) {
        const int grid_id = mfi.index();
        const int tile_id = mfi.LocalTileIndex();
        GetParticles(lev)[std::make_pair(grid_id, tile_id)];
        if (WarpX::do_boosted_frame_diagnostic && do_boosted_frame_diags) {
            DefineAndReturnParticleTile(lev, grid_id, tile_id);
        }
    }
#endif

    MultiFab* cost = WarpX::getCosts(lev);

    const int nlevs = numLevels();
    static bool refine_injection = false;
    static Box fine_injection_box;
    static int rrfac = 1;
    // This does not work if the mesh is dynamic.  But in that case, we should
    // not use refined injected either.  We also assume there is only one fine level.
    if (WarpX::do_moving_window and WarpX::refine_plasma
        and do_continuous_injection and nlevs == 2)
    {
        refine_injection = true;
        fine_injection_box = ParticleBoxArray(1).minimalBox();
        fine_injection_box.setSmall(WarpX::moving_window_dir, std::numeric_limits<int>::lowest());
        fine_injection_box.setBig(WarpX::moving_window_dir, std::numeric_limits<int>::max());
        rrfac = m_gdb->refRatio(0)[0];
        fine_injection_box.coarsen(rrfac);
    }

    InjectorPosition* inj_pos = plasma_injector->getInjectorPosition();
    InjectorDensity*  inj_rho = plasma_injector->getInjectorDensity();
    InjectorMomentum* inj_mom = plasma_injector->getInjectorMomentum();
    Real gamma_boost = WarpX::gamma_boost;
    Real beta_boost = WarpX::beta_boost;
    Real t = WarpX::GetInstance().gett_new(lev);
    Real density_min = plasma_injector->density_min;
    Real density_max = plasma_injector->density_max;

#ifdef WARPX_DIM_RZ
    bool radially_weighted = plasma_injector->radially_weighted;
#endif

    MFItInfo info;
    if (do_tiling && Gpu::notInLaunchRegion()) {
        info.EnableTiling(tile_size);
    }
#ifdef _OPENMP
    info.SetDynamic(true);
#pragma omp parallel if (not WarpX::serialize_ics)
#endif
    for (MFIter mfi = MakeMFIter(lev, info); mfi.isValid(); ++mfi)
    {
        Real wt = amrex::second();

        const Box& tile_box = mfi.tilebox();
        const RealBox tile_realbox = WarpX::getRealBox(tile_box, lev);

        // Find the cells of part_box that overlap with tile_realbox
        // If there is no overlap, just go to the next tile in the loop
        RealBox overlap_realbox;
        Box overlap_box;
        IntVect shifted;
        bool no_overlap = false;

        for (int dir=0; dir<AMREX_SPACEDIM; dir++) {
            if ( tile_realbox.lo(dir) <= part_realbox.hi(dir) ) {
                Real ncells_adjust = std::floor( (tile_realbox.lo(dir) - part_realbox.lo(dir))/dx[dir] );
                overlap_realbox.setLo( dir, part_realbox.lo(dir) + std::max(ncells_adjust, 0.) * dx[dir]);
            } else {
                no_overlap = true; break;
            }
            if ( tile_realbox.hi(dir) >= part_realbox.lo(dir) ) {
                Real ncells_adjust = std::floor( (part_realbox.hi(dir) - tile_realbox.hi(dir))/dx[dir] );
                overlap_realbox.setHi( dir, part_realbox.hi(dir) - std::max(ncells_adjust, 0.) * dx[dir]);
            } else {
                no_overlap = true; break;
            }
            // Count the number of cells in this direction in overlap_realbox
            overlap_box.setSmall( dir, 0 );
            overlap_box.setBig( dir,
                int( std::round((overlap_realbox.hi(dir)-overlap_realbox.lo(dir))
                                /dx[dir] )) - 1);
            shifted[dir] = std::round((overlap_realbox.lo(dir)-problo[dir])/dx[dir]);
            // shifted is exact in non-moving-window direction.  That's all we care.
        }
        if (no_overlap == 1) {
            continue; // Go to the next tile
        }

        const int grid_id = mfi.index();
        const int tile_id = mfi.LocalTileIndex();

<<<<<<< HEAD
                    Real dens;
                    std::array<Real, 3> u;
                    if (WarpX::gamma_boost == 1.){
                      // Lab-frame simulation
                      // If the particle is not within the species's
                      // xmin, xmax, ymin, ymax, zmin, zmax, go to
                      // the next generated particle.
                      if (!plasma_injector->insideBounds(xb, yb, z)) continue;
                      plasma_injector->getMomentum(u, x, y, z);
                      dens = plasma_injector->getDensity(x, y, z);
                    } else {
                      // Boosted-frame simulation
                      Real c = PhysConst::c;
                      Real gamma_boost = WarpX::gamma_boost;
                      Real beta_boost = WarpX::beta_boost;
                      // Since the user provides the density distribution
                      // at t_lab=0 and in the lab-frame coordinates,
                      // we need to find the lab-frame position of this
                      // particle at t_lab=0, from its boosted-frame coordinates
                      // Assuming ballistic motion, this is given by:
                      // z0_lab = gamma*( z_boost*(1-beta*betaz_lab) - ct_boost*(betaz_lab-beta) )
                      // where betaz_lab is the speed of the particle in the lab frame
                      //
                      // In order for this equation to be solvable, betaz_lab
                      // is explicitly assumed to have no dependency on z0_lab
                      plasma_injector->getMomentum(u, x, y, 0.); // No z0_lab dependency
                      // At this point u is the lab-frame momentum
                      // => Apply the above formula for z0_lab
                      Real gamma_lab = std::sqrt( 1 + (u[0]*u[0] + u[1]*u[1] + u[2]*u[2])/(c*c) );
                      Real betaz_lab = u[2]/gamma_lab/c;
                      Real t = WarpX::GetInstance().gett_new(lev);
                      Real z0_lab = gamma_boost * ( z*(1-beta_boost*betaz_lab) - c*t*(betaz_lab-beta_boost) );
                      // If the particle is not within the lab-frame zmin, zmax, etc.
                      // go to the next generated particle.
                      if (!plasma_injector->insideBounds(xb, yb, z0_lab)) continue;
                      // call `getDensity` with lab-frame parameters
                      dens = plasma_injector->getDensity(x, y, z0_lab);
                      // At this point u and dens are the lab-frame quantities
                      // => Perform Lorentz transform
                      dens = gamma_boost * dens * ( 1 - beta_boost*betaz_lab );
                      u[2] = gamma_boost * ( u[2] -beta_boost*c*gamma_lab );
                    }
                    Real weight = dens * scale_fac / (AMREX_D_TERM(fac, *fac, *fac));
#ifdef WARPX_RZ
                    if (plasma_injector->radially_weighted) {
                      weight *= 2*MathConst::pi*xb;
                    } else {
                      // This is not correct since it might shift the particle
                      // out of the local grid
                      x = std::sqrt(xb*rmax);
                      weight *= dx[0];
                    }
#endif
                    attribs[PIdx::w ] = weight;
                    attribs[PIdx::ux] = u[0];
                    attribs[PIdx::uy] = u[1];
                    attribs[PIdx::uz] = u[2];

                    if (WarpX::do_boosted_frame_diagnostic && do_boosted_frame_diags)
                    {
                        auto& particle_tile = DefineAndReturnParticleTile(lev, grid_id, tile_id);
                        particle_tile.push_back_real(particle_comps["xold"], x);
                        particle_tile.push_back_real(particle_comps["yold"], y);
                        particle_tile.push_back_real(particle_comps["zold"], z);

                        particle_tile.push_back_real(particle_comps["uxold"], u[0]);
                        particle_tile.push_back_real(particle_comps["uyold"], u[1]);
                        particle_tile.push_back_real(particle_comps["uzold"], u[2]);
                    }
=======
        // Max number of new particles, if particles are created in the whole
        // overlap_box. All of them are created, and invalid ones are then 
        // discaded
        int max_new_particles = overlap_box.numPts() * num_ppc;
>>>>>>> 239f2949

        // If refine injection, build pointer dp_cellid that holds pointer to 
        // array of refined cell IDs.
        Vector<int> cellid_v;
        if (refine_injection and lev == 0)
        {
            // then how many new particles will be injected is not that simple
            // We have to shift fine_injection_box because overlap_box has been shifted.
            Box fine_overlap_box = overlap_box & amrex::shift(fine_injection_box,shifted);
            max_new_particles += fine_overlap_box.numPts() * num_ppc
                * (AMREX_D_TERM(rrfac,*rrfac,*rrfac)-1);
            for (int icell = 0, ncells = overlap_box.numPts(); icell < ncells; ++icell) {
                IntVect iv = overlap_box.atOffset(icell);
                int r = (fine_overlap_box.contains(iv)) ? AMREX_D_TERM(rrfac,*rrfac,*rrfac) : 1;
                for (int ipart = 0; ipart < r; ++ipart) {
                    cellid_v.push_back(icell);
                    cellid_v.push_back(ipart);
                }
            }
        }
        int const* hp_cellid = (cellid_v.empty()) ? nullptr : cellid_v.data();
        amrex::AsyncArray<int> cellid_aa(hp_cellid, cellid_v.size());
        int const* dp_cellid = cellid_aa.data();

        // Update NextID to include particles created in this function
        int pid;
#pragma omp critical (add_plasma_nextid)
        {
            pid = ParticleType::NextID();
            ParticleType::NextID(pid+max_new_particles);
        }
        const int cpuid = ParallelDescriptor::MyProc();

        auto& particle_tile = GetParticles(lev)[std::make_pair(grid_id,tile_id)];
        bool do_boosted = false;
        if (WarpX::do_boosted_frame_diagnostic && do_boosted_frame_diags) {
            do_boosted = true;
            DefineAndReturnParticleTile(lev, grid_id, tile_id);
        }
        auto old_size = particle_tile.GetArrayOfStructs().size();
        auto new_size = old_size + max_new_particles;
        particle_tile.resize(new_size);

        ParticleType* pp = particle_tile.GetArrayOfStructs()().data() + old_size;
        auto& soa = particle_tile.GetStructOfArrays();
        GpuArray<Real*,PIdx::nattribs> pa;
        for (int ia = 0; ia < PIdx::nattribs; ++ia) {
            pa[ia] = soa.GetRealData(ia).data() + old_size;
        }
        GpuArray<Real*,6> pb;
        if (do_boosted) {
            pb[0] = soa.GetRealData(particle_comps[ "xold"]).data() + old_size;
            pb[1] = soa.GetRealData(particle_comps[ "yold"]).data() + old_size;
            pb[2] = soa.GetRealData(particle_comps[ "zold"]).data() + old_size;
            pb[3] = soa.GetRealData(particle_comps["uxold"]).data() + old_size;
            pb[4] = soa.GetRealData(particle_comps["uyold"]).data() + old_size;
            pb[5] = soa.GetRealData(particle_comps["uzold"]).data() + old_size;
        }

        const GpuArray<Real,AMREX_SPACEDIM> overlap_corner
            {AMREX_D_DECL(overlap_realbox.lo(0),
                          overlap_realbox.lo(1),
                          overlap_realbox.lo(2))};

        std::size_t shared_mem_bytes = plasma_injector->sharedMemoryNeeded();
        int lrrfac = rrfac;

        // Loop over all new particles and inject them (creates too many 
        // particles, in particular does not consider xmin, xmax etc.).
        // The invalid ones are given negative ID and are deleted during the 
        // next redistribute.
        amrex::For(max_new_particles, [=] AMREX_GPU_DEVICE (int ip) noexcept
        {
            ParticleType& p = pp[ip];
            p.id() = pid+ip;
            p.cpu() = cpuid;

            int cellid, i_part;
            Real fac;
            if (dp_cellid == nullptr) {
                cellid = ip/num_ppc;
                i_part = ip - cellid*num_ppc;
                fac = 1.0;
            } else {
                cellid = dp_cellid[2*ip];
                i_part = dp_cellid[2*ip+1];
                fac = lrrfac;
            }

            IntVect iv = overlap_box.atOffset(cellid);

            const XDim3 r = inj_pos->getPositionUnitBox(i_part, fac);
#if (AMREX_SPACEDIM == 3)
            Real x = overlap_corner[0] + (iv[0]+r.x)*dx[0];
            Real y = overlap_corner[1] + (iv[1]+r.y)*dx[1];
            Real z = overlap_corner[2] + (iv[2]+r.z)*dx[2];
#else
            Real x = overlap_corner[0] + (iv[0]+r.x)*dx[0];
            Real y = 0.0;
            Real z = overlap_corner[1] + (iv[1]+r.y)*dx[1];
#endif

#if (AMREX_SPACEDIM == 3)
            if (!tile_realbox.contains(XDim3{x,y,z})) {
                p.id() = -1;
                return;
            }
#else
            if (!tile_realbox.contains(XDim3{x,z,0.0})) {
                p.id() = -1;
                return;
            }
#endif

            // Save the x and y values to use in the insideBounds checks.
            // This is needed with WARPX_DIM_RZ since x and y are modified.
            Real xb = x;
            Real yb = y;

#ifdef WARPX_DIM_RZ
            // Replace the x and y, choosing the angle randomly.
            // These x and y are used to get the momentum and density
            Real theta = 2.*MathConst::pi*amrex::Random();
            x = xb*std::cos(theta);
            y = xb*std::sin(theta);
#endif

            Real dens;
            XDim3 u;
            if (gamma_boost == 1.) {
                // Lab-frame simulation
                // If the particle is not within the species's
                // xmin, xmax, ymin, ymax, zmin, zmax, go to
                // the next generated particle.
                if (!inj_pos->insideBounds(xb, yb, z)) {
                    p.id() = -1;
                    return;
                }
                u = inj_mom->getMomentum(x, y, z);
                dens = inj_rho->getDensity(x, y, z);
                // Remove particle if density below threshold
                if ( dens < density_min ){
                    p.id() = -1;
                    return;
                }
<<<<<<< HEAD
                // Count the number of cells in this direction in overlap_realbox
                overlap_box.setSmall( dir, 0 );
                overlap_box.setBig( dir,
				    int( round((overlap_realbox.hi(dir)-overlap_realbox.lo(dir))/dx[dir] )) - 1);
            }
            if (no_overlap == 1) {
                continue; // Go to the next tile
            }

            const int grid_id = mfi.index();
            const int tile_id = mfi.LocalTileIndex();

	    Cuda::HostVector<ParticleType> host_particles;
	    std::array<Cuda::HostVector<Real>, PIdx::nattribs> host_attribs;

            // Loop through the cells of overlap_box and inject
            // the corresponding particles
            const auto& overlap_corner = overlap_realbox.lo();
            for (IntVect iv = overlap_box.smallEnd(); iv <= overlap_box.bigEnd(); overlap_box.next(iv))
            {
                int fac;
                if (do_continuous_injection) {
#if ( AMREX_SPACEDIM == 3 )
                    Real x = overlap_corner[0] + (iv[0] + 0.5)*dx[0];
                    Real y = overlap_corner[1] + (iv[1] + 0.5)*dx[1];
                    Real z = overlap_corner[2] + (iv[2] + 0.5)*dx[2];
#elif ( AMREX_SPACEDIM == 2 )
                    Real x = overlap_corner[0] + (iv[0] + 0.5)*dx[0];
                    Real y = 0;
                    Real z = overlap_corner[1] + (iv[1] + 0.5)*dx[1];
#endif
                    fac = GetRefineFac(x, y, z);
                } else {
                    fac = 1.0;
=======
                // Cut density if above threshold
                dens = amrex::min(dens, density_max);
            } else {
                // Boosted-frame simulation
                // Since the user provides the density distribution
                // at t_lab=0 and in the lab-frame coordinates,
                // we need to find the lab-frame position of this
                // particle at t_lab=0, from its boosted-frame coordinates
                // Assuming ballistic motion, this is given by:
                // z0_lab = gamma*( z_boost*(1-beta*betaz_lab) - ct_boost*(betaz_lab-beta) )
                // where betaz_lab is the speed of the particle in the lab frame
                //
                // In order for this equation to be solvable, betaz_lab
                // is explicitly assumed to have no dependency on z0_lab
                u = inj_mom->getMomentum(x, y, 0.); // No z0_lab dependency
                // At this point u is the lab-frame momentum
                // => Apply the above formula for z0_lab
                Real gamma_lab = std::sqrt( 1.+(u.x*u.x+u.y*u.y+u.z*u.z) );
                Real betaz_lab = u.z/(gamma_lab);
                Real z0_lab = gamma_boost * ( z*(1-beta_boost*betaz_lab)
                                              - PhysConst::c*t*(betaz_lab-beta_boost) );
                // If the particle is not within the lab-frame zmin, zmax, etc.
                // go to the next generated particle.
                if (!inj_pos->insideBounds(xb, yb, z0_lab)) {
                    p.id() = -1;
                    return;
>>>>>>> 239f2949
                }
                // call `getDensity` with lab-frame parameters
                dens = inj_rho->getDensity(x, y, z0_lab);
                // Remove particle if density below threshold
                if ( dens < density_min ){
                    p.id() = -1;
                    return;
                }
                // Cut density if above threshold
                dens = amrex::min(dens, density_max);
                // At this point u and dens are the lab-frame quantities
                // => Perform Lorentz transform
                dens = gamma_boost * dens * ( 1.0 - beta_boost*betaz_lab );
                u.z = gamma_boost * ( u.z -beta_boost*gamma_lab );
            }

            u.x *= PhysConst::c;
            u.y *= PhysConst::c;
            u.z *= PhysConst::c;

            // Real weight = dens * scale_fac / (AMREX_D_TERM(fac, *fac, *fac));
            Real weight = dens * scale_fac;
#ifdef WARPX_DIM_RZ
            if (radially_weighted) {
                weight *= 2.*MathConst::pi*xb;
            } else {
                // This is not correct since it might shift the particle
                // out of the local grid
                x = std::sqrt(xb*rmax);
                weight *= dx[0];
            }
#endif
            pa[PIdx::w ][ip] = weight;
            pa[PIdx::ux][ip] = u.x;
            pa[PIdx::uy][ip] = u.y;
            pa[PIdx::uz][ip] = u.z;

            if (do_boosted) {
                pb[0][ip] = x;
                pb[1][ip] = y;
                pb[2][ip] = z;
                pb[3][ip] = u.x;
                pb[4][ip] = u.y;
                pb[5][ip] = u.z;
            }

#if (AMREX_SPACEDIM == 3)
            p.pos(0) = x;
            p.pos(1) = y;
            p.pos(2) = z;
#elif (AMREX_SPACEDIM == 2)
#ifdef WARPX_DIM_RZ
            pa[PIdx::theta][ip] = theta;
#endif
            p.pos(0) = xb;
            p.pos(1) = z;
#endif
<<<<<<< HEAD

		    host_particles.push_back(p);
		    for (int kk = 0; kk < PIdx::nattribs; ++kk)
		      host_attribs[kk].push_back(attribs[kk]);
                }
            }

	    auto& particle_tile = GetParticles(lev)[std::make_pair(grid_id,tile_id)];
            auto old_size = particle_tile.GetArrayOfStructs().size();
            auto new_size = old_size + host_particles.size();
	    particle_tile.resize(new_size);

            Cuda::thrust_copy(host_particles.begin(),
                              host_particles.end(),
                              particle_tile.GetArrayOfStructs().begin() + old_size);

	    for (int kk = 0; kk < PIdx::nattribs; ++kk) {
                Cuda::thrust_copy(host_attribs[kk].begin(),
                                  host_attribs[kk].end(),
                                  particle_tile.GetStructOfArrays().GetRealData(kk).begin() + old_size);
	    }

            if (cost) {
	        wt = (amrex::second() - wt) / tile_box.d_numPts();
                Array4<Real> const& costarr = cost->array(mfi);
                amrex::ParallelFor(tile_box,
                [=] AMREX_GPU_DEVICE (int i, int j, int k) noexcept
                {
                    costarr(i,j,k) += wt;
                });
            }
=======
        }, shared_mem_bytes);
    			 
        if (cost) {
            wt = (amrex::second() - wt) / tile_box.d_numPts();
            Array4<Real> const& costarr = cost->array(mfi);
            amrex::ParallelFor(tile_box,
            [=] AMREX_GPU_DEVICE (int i, int j, int k) noexcept
            {
                costarr(i,j,k) += wt;
            });
>>>>>>> 239f2949
        }
    }

    // The function that calls this is responsible for redistributing particles.
}

#ifdef WARPX_DO_ELECTROSTATIC
void
PhysicalParticleContainer::
FieldGatherES (const amrex::Vector<std::array<std::unique_ptr<amrex::MultiFab>, 3> >& E,
               const amrex::Vector<std::unique_ptr<amrex::FabArray<amrex::BaseFab<int> > > >& masks)
{

    const int num_levels = E.size();
    const int ng = E[0][0]->nGrow();

    if (num_levels == 1) {
        const int lev = 0;
        const auto& gm = m_gdb->Geom(lev);
        const auto& ba = m_gdb->ParticleBoxArray(lev);

        BoxArray nba = ba;
        nba.surroundingNodes();

        const Real* dx  = gm.CellSize();
        const Real* plo = gm.ProbLo();

        BL_ASSERT(OnSameGrids(lev, *E[lev][0]));

        for (WarpXParIter pti(*this, lev); pti.isValid(); ++pti) {
            const Box& box = nba[pti];

            const auto& particles = pti.GetArrayOfStructs();
            int nstride = particles.dataShape().first;
            const long np  = pti.numParticles();
            auto& attribs = pti.GetAttribs();
            auto& Exp = attribs[PIdx::Ex];
            auto& Eyp = attribs[PIdx::Ey];
#if AMREX_SPACEDIM == 3
            auto& Ezp = attribs[PIdx::Ez];
#endif
            Exp.assign(np,0.0);
            Eyp.assign(np,0.0);
#if AMREX_SPACEDIM == 3
            Ezp.assign(np,0.0);
#endif

            const FArrayBox& exfab = (*E[lev][0])[pti];
            const FArrayBox& eyfab = (*E[lev][1])[pti];
#if AMREX_SPACEDIM == 3
            const FArrayBox& ezfab = (*E[lev][2])[pti];
#endif

            WRPX_INTERPOLATE_CIC(particles.dataPtr(), nstride, np,
                                 Exp.dataPtr(), Eyp.dataPtr(),
#if AMREX_SPACEDIM == 3
                                 Ezp.dataPtr(),
#endif
                                 exfab.dataPtr(), eyfab.dataPtr(),
#if AMREX_SPACEDIM == 3
                                 ezfab.dataPtr(),
#endif
                                 box.loVect(), box.hiVect(), plo, dx, &ng);
        }

        return;
    }

    const BoxArray& fine_BA = E[1][0]->boxArray();
    const DistributionMapping& fine_dm = E[1][0]->DistributionMap();
    BoxArray coarsened_fine_BA = fine_BA;
    coarsened_fine_BA.coarsen(IntVect(AMREX_D_DECL(2,2,2)));

    MultiFab coarse_Ex(coarsened_fine_BA, fine_dm, 1, 1);
    MultiFab coarse_Ey(coarsened_fine_BA, fine_dm, 1, 1);
#if AMREX_SPACEDIM == 3
    MultiFab coarse_Ez(coarsened_fine_BA, fine_dm, 1, 1);
#endif

    coarse_Ex.copy(*E[0][0], 0, 0, 1, 1, 1);
    coarse_Ey.copy(*E[0][1], 0, 0, 1, 1, 1);
#if AMREX_SPACEDIM == 3
    coarse_Ez.copy(*E[0][2], 0, 0, 1, 1, 1);
#endif

    for (int lev = 0; lev < num_levels; ++lev) {
        const auto& gm = m_gdb->Geom(lev);
        const auto& ba = m_gdb->ParticleBoxArray(lev);

        BoxArray nba = ba;
        nba.surroundingNodes();

        const Real* dx  = gm.CellSize();
        const Real* plo = gm.ProbLo();

        BL_ASSERT(OnSameGrids(lev, *E[lev][0]));

        for (WarpXParIter pti(*this, lev); pti.isValid(); ++pti) {
            const Box& box = nba[pti];

            const auto& particles = pti.GetArrayOfStructs();
            int nstride = particles.dataShape().first;
            const long np  = pti.numParticles();

            auto& attribs = pti.GetAttribs();
            auto& Exp = attribs[PIdx::Ex];
            auto& Eyp = attribs[PIdx::Ey];
#if AMREX_SPACEDIM == 3
            auto& Ezp = attribs[PIdx::Ez];
#endif
            Exp.assign(np,0.0);
            Eyp.assign(np,0.0);
#if AMREX_SPACEDIM == 3
            Ezp.assign(np,0.0);
#endif

            const FArrayBox& exfab = (*E[lev][0])[pti];
            const FArrayBox& eyfab = (*E[lev][1])[pti];
#if AMREX_SPACEDIM == 3
            const FArrayBox& ezfab = (*E[lev][2])[pti];
#endif

            if (lev == 0) {
                WRPX_INTERPOLATE_CIC(particles.dataPtr(), nstride, np,
                                     Exp.dataPtr(), Eyp.dataPtr(),
#if AMREX_SPACEDIM == 3
                                     Ezp.dataPtr(),
#endif
                                     exfab.dataPtr(), eyfab.dataPtr(),
#if AMREX_SPACEDIM == 3
                                     ezfab.dataPtr(),
#endif
                                     box.loVect(), box.hiVect(), plo, dx, &ng);
            } else {

                const FArrayBox& exfab_coarse = coarse_Ex[pti];
                const FArrayBox& eyfab_coarse = coarse_Ey[pti];
#if AMREX_SPACEDIM == 3
                const FArrayBox& ezfab_coarse = coarse_Ez[pti];
#endif
                const Box& coarse_box = coarsened_fine_BA[pti];
                const Real* coarse_dx = Geom(0).CellSize();

                WRPX_INTERPOLATE_CIC_TWO_LEVELS(particles.dataPtr(), nstride, np,
                                                Exp.dataPtr(), Eyp.dataPtr(),
#if AMREX_SPACEDIM == 3
                                                Ezp.dataPtr(),
#endif
                                                exfab.dataPtr(), eyfab.dataPtr(),
#if AMREX_SPACEDIM == 3
                                                ezfab.dataPtr(),
#endif
                                                box.loVect(), box.hiVect(), dx,
                                                exfab_coarse.dataPtr(), eyfab_coarse.dataPtr(),
#if AMREX_SPACEDIM == 3
                                                ezfab_coarse.dataPtr(),
#endif
                                                (*masks[1])[pti].dataPtr(),
                                                coarse_box.loVect(), coarse_box.hiVect(), coarse_dx,
                                                plo, &ng, &lev);
            }
        }
    }
}

void
PhysicalParticleContainer::EvolveES (const Vector<std::array<std::unique_ptr<MultiFab>, 3> >& E,
                                     Vector<std::unique_ptr<MultiFab> >& rho,
                                     Real t, Real dt)
{
    BL_PROFILE("PPC::EvolveES()");

    int num_levels = rho.size();
    for (int lev = 0; lev < num_levels; ++lev) {
        BL_ASSERT(OnSameGrids(lev, *rho[lev]));
        const auto& gm = m_gdb->Geom(lev);
        const RealBox& prob_domain = gm.ProbDomain();
        for (WarpXParIter pti(*this, lev); pti.isValid(); ++pti) {
            // Particle structs
            auto& particles = pti.GetArrayOfStructs();
            int nstride = particles.dataShape().first;
            const long np  = pti.numParticles();

            // Particle attributes
            auto& attribs = pti.GetAttribs();
            auto& uxp = attribs[PIdx::ux];
            auto& uyp = attribs[PIdx::uy];

#if AMREX_SPACEDIM == 3
            auto& uzp = attribs[PIdx::uz];
#endif

            auto& Exp = attribs[PIdx::Ex];
            auto& Eyp = attribs[PIdx::Ey];

#if AMREX_SPACEDIM == 3
            auto& Ezp = attribs[PIdx::Ez];
#endif
            //
            // Particle Push
            //
            WRPX_PUSH_LEAPFROG(particles.dataPtr(), nstride, np,
                               uxp.dataPtr(), uyp.dataPtr(),
#if AMREX_SPACEDIM == 3
                               uzp.dataPtr(),
#endif
                               Exp.dataPtr(), Eyp.dataPtr(),
#if AMREX_SPACEDIM == 3
                               Ezp.dataPtr(),
#endif
                               &this->charge, &this->mass, &dt,
                               prob_domain.lo(), prob_domain.hi());
        }
    }
}
#endif // WARPX_DO_ELECTROSTATIC

void
PhysicalParticleContainer::FieldGather (int lev,
                                        const MultiFab& Ex, const MultiFab& Ey, const MultiFab& Ez,
                                        const MultiFab& Bx, const MultiFab& By, const MultiFab& Bz)
{
    const std::array<Real,3>& dx = WarpX::CellSize(lev);

    BL_ASSERT(OnSameGrids(lev,Ex));

    MultiFab* cost = WarpX::getCosts(lev);

#ifdef _OPENMP
#pragma omp parallel 
#endif
    {
#ifdef _OPENMP
        int thread_num = omp_get_thread_num();
#else
        int thread_num = 0;
#endif
        for (WarpXParIter pti(*this, lev); pti.isValid(); ++pti)
        {
            Real wt = amrex::second();

            const Box& box = pti.validbox();

            auto& attribs = pti.GetAttribs();

            auto& Exp = attribs[PIdx::Ex];
            auto& Eyp = attribs[PIdx::Ey];
            auto& Ezp = attribs[PIdx::Ez];
            auto& Bxp = attribs[PIdx::Bx];
            auto& Byp = attribs[PIdx::By];
            auto& Bzp = attribs[PIdx::Bz];

            const long np = pti.numParticles();

            // Data on the grid
            const FArrayBox& exfab = Ex[pti];
            const FArrayBox& eyfab = Ey[pti];
            const FArrayBox& ezfab = Ez[pti];
            const FArrayBox& bxfab = Bx[pti];
            const FArrayBox& byfab = By[pti];
            const FArrayBox& bzfab = Bz[pti];

            Exp.assign(np,0.0);
            Eyp.assign(np,0.0);
            Ezp.assign(np,0.0);
            Bxp.assign(np,0.0);
            Byp.assign(np,0.0);
            Bzp.assign(np,0.0);

            //
            // copy data from particle container to temp arrays
            //
            pti.GetPosition(m_xp[thread_num], m_yp[thread_num], m_zp[thread_num]);

            //
            // Field Gather
            //
            int e_is_nodal = Ex.is_nodal() and Ey.is_nodal() and Ez.is_nodal();
            FieldGather(pti, Exp, Eyp, Ezp, Bxp, Byp, Bzp,
                        &exfab, &eyfab, &ezfab, &bxfab, &byfab, &bzfab, 
                        Ex.nGrow(), e_is_nodal, 0, np, thread_num, lev, lev);

            if (cost) {
                const Box& tbx = pti.tilebox();
                wt = (amrex::second() - wt) / tbx.d_numPts();
                Array4<Real> const& costarr = cost->array(pti);
                amrex::ParallelFor(tbx,
                                   [=] AMREX_GPU_DEVICE (int i, int j, int k) noexcept
                                   {
                                       costarr(i,j,k) += wt;
                                   });
            }
        }
    }
}

void
PhysicalParticleContainer::Evolve (int lev,
                                   const MultiFab& Ex, const MultiFab& Ey, const MultiFab& Ez,
                                   const MultiFab& Bx, const MultiFab& By, const MultiFab& Bz,
                                   MultiFab& jx, MultiFab& jy, MultiFab& jz,
                                   MultiFab* cjx, MultiFab* cjy, MultiFab* cjz,
                                   MultiFab* rho, MultiFab* crho,
                                   const MultiFab* cEx, const MultiFab* cEy, const MultiFab* cEz,
                                   const MultiFab* cBx, const MultiFab* cBy, const MultiFab* cBz,
                                   Real t, Real dt)
{
    BL_PROFILE("PPC::Evolve()");
    BL_PROFILE_VAR_NS("PPC::Evolve::Copy", blp_copy);
    BL_PROFILE_VAR_NS("PICSAR::FieldGather", blp_pxr_fg);
    BL_PROFILE_VAR_NS("PPC::ParticlePush", blp_ppc_pp);
    BL_PROFILE_VAR_NS("PPC::Evolve::partition", blp_partition);

    const std::array<Real,3>& dx = WarpX::CellSize(lev);
    const std::array<Real,3>& cdx = WarpX::CellSize(std::max(lev-1,0));

    // Get instances of NCI Godfrey filters
    const auto& nci_godfrey_filter_exeybz = WarpX::GetInstance().nci_godfrey_filter_exeybz;
    const auto& nci_godfrey_filter_bxbyez = WarpX::GetInstance().nci_godfrey_filter_bxbyez;

    BL_ASSERT(OnSameGrids(lev,jx));

    MultiFab* cost = WarpX::getCosts(lev);

    const iMultiFab* current_masks = WarpX::CurrentBufferMasks(lev);
    const iMultiFab* gather_masks = WarpX::GatherBufferMasks(lev);

    bool has_buffer = cEx || cjx;

#ifdef _OPENMP
#pragma omp parallel
#endif
    {
#ifdef _OPENMP
        int thread_num = omp_get_thread_num();
#else
        int thread_num = 0;
#endif

        FArrayBox filtered_Ex, filtered_Ey, filtered_Ez;
        FArrayBox filtered_Bx, filtered_By, filtered_Bz;
        std::vector<bool> inexflag;
        Vector<long> pid;
        RealVector tmp;
        ParticleVector particle_tmp;

        for (WarpXParIter pti(*this, lev); pti.isValid(); ++pti)
        {
            Real wt = amrex::second();

            const Box& box = pti.validbox();

            auto& attribs = pti.GetAttribs();

            auto&  wp = attribs[PIdx::w];
            auto& uxp = attribs[PIdx::ux];
            auto& uyp = attribs[PIdx::uy];
            auto& uzp = attribs[PIdx::uz];
            auto& Exp = attribs[PIdx::Ex];
            auto& Eyp = attribs[PIdx::Ey];
            auto& Ezp = attribs[PIdx::Ez];
            auto& Bxp = attribs[PIdx::Bx];
            auto& Byp = attribs[PIdx::By];
            auto& Bzp = attribs[PIdx::Bz];

            const long np = pti.numParticles();

            // Data on the grid
            FArrayBox const* exfab = &(Ex[pti]);
            FArrayBox const* eyfab = &(Ey[pti]);
            FArrayBox const* ezfab = &(Ez[pti]);
            FArrayBox const* bxfab = &(Bx[pti]);
            FArrayBox const* byfab = &(By[pti]);
            FArrayBox const* bzfab = &(Bz[pti]);

            Elixir exeli, eyeli, ezeli, bxeli, byeli, bzeli;
            if (WarpX::use_fdtd_nci_corr)
            {
#if (AMREX_SPACEDIM == 2)
                const Box& tbox = amrex::grow(pti.tilebox(),{static_cast<int>(WarpX::nox),
                            static_cast<int>(WarpX::noz)});
#else
                const Box& tbox = amrex::grow(pti.tilebox(),{static_cast<int>(WarpX::nox),
                            static_cast<int>(WarpX::noy),
                            static_cast<int>(WarpX::noz)});
#endif

                // Filter Ex (Both 2D and 3D)
                filtered_Ex.resize(amrex::convert(tbox,WarpX::Ex_nodal_flag));
                // Safeguard for GPU
                exeli = filtered_Ex.elixir();
                // Apply filter on Ex, result stored in filtered_Ex
                nci_godfrey_filter_exeybz[lev]->ApplyStencil(filtered_Ex, Ex[pti], filtered_Ex.box());
                // Update exfab reference
                exfab = &filtered_Ex;

                // Filter Ez
                filtered_Ez.resize(amrex::convert(tbox,WarpX::Ez_nodal_flag));
                ezeli = filtered_Ez.elixir();
                nci_godfrey_filter_bxbyez[lev]->ApplyStencil(filtered_Ez, Ez[pti], filtered_Ez.box());
                ezfab = &filtered_Ez;

                // Filter By
                filtered_By.resize(amrex::convert(tbox,WarpX::By_nodal_flag));
                byeli = filtered_By.elixir();
                nci_godfrey_filter_bxbyez[lev]->ApplyStencil(filtered_By, By[pti], filtered_By.box());
                byfab = &filtered_By;
#if (AMREX_SPACEDIM == 3)
                // Filter Ey
                filtered_Ey.resize(amrex::convert(tbox,WarpX::Ey_nodal_flag));
                eyeli = filtered_Ey.elixir();
                nci_godfrey_filter_exeybz[lev]->ApplyStencil(filtered_Ey, Ey[pti], filtered_Ey.box());
                eyfab = &filtered_Ey;

                // Filter Bx
                filtered_Bx.resize(amrex::convert(tbox,WarpX::Bx_nodal_flag));
                bxeli = filtered_Bx.elixir();
                nci_godfrey_filter_bxbyez[lev]->ApplyStencil(filtered_Bx, Bx[pti], filtered_Bx.box());
                bxfab = &filtered_Bx;

                // Filter Bz
                filtered_Bz.resize(amrex::convert(tbox,WarpX::Bz_nodal_flag));
                bzeli = filtered_Bz.elixir();
                nci_godfrey_filter_exeybz[lev]->ApplyStencil(filtered_Bz, Bz[pti], filtered_Bz.box());
                bzfab = &filtered_Bz;
#endif
            }

            Exp.assign(np,0.0);
            Eyp.assign(np,0.0);
            Ezp.assign(np,0.0);
            Bxp.assign(np,WarpX::B_external[0]);
            Byp.assign(np,WarpX::B_external[1]);
            Bzp.assign(np,WarpX::B_external[2]);

            m_giv[thread_num].resize(np);

            long nfine_current = np;
            long nfine_gather = np;
            if (has_buffer && !do_not_push)
            {
                BL_PROFILE_VAR_START(blp_partition);
                inexflag.resize(np);
                auto& aos = pti.GetArrayOfStructs();
                // We need to partition the large buffer first
                iMultiFab const* bmasks = (WarpX::n_field_gather_buffer >= WarpX::n_current_deposition_buffer) ?
                    gather_masks : current_masks;
                int i = 0;
                const auto& msk = (*bmasks)[pti];
                for (const auto& p : aos) {
                    const IntVect& iv = Index(p, lev);
                    inexflag[i++] = msk(iv);
                }

                pid.resize(np);
                std::iota(pid.begin(), pid.end(), 0L);

                auto sep = std::stable_partition(pid.begin(), pid.end(),
                                                 [&inexflag](long id) { return inexflag[id]; });

                if (WarpX::n_current_deposition_buffer == WarpX::n_field_gather_buffer) {
                    nfine_current = nfine_gather = std::distance(pid.begin(), sep);
                } else if (sep != pid.end()) {
                    int n_buf;
                    if (bmasks == gather_masks) {
                        nfine_gather = std::distance(pid.begin(), sep);
                        bmasks = current_masks;
                        n_buf = WarpX::n_current_deposition_buffer;
                    } else {
                        nfine_current = std::distance(pid.begin(), sep);
                        bmasks = gather_masks;
                        n_buf = WarpX::n_field_gather_buffer;
                    }
                    if (n_buf > 0)
                    {
                        const auto& msk2 = (*bmasks)[pti];
                        for (auto it = sep; it != pid.end(); ++it) {
                            const long id = *it;
                            const IntVect& iv = Index(aos[id], lev);
                            inexflag[id] = msk2(iv);
                        }

                        auto sep2 = std::stable_partition(sep, pid.end(),
                                                          [&inexflag](long id) {return inexflag[id];});
                        if (bmasks == gather_masks) {
                            nfine_gather = std::distance(pid.begin(), sep2);
                        } else {
                            nfine_current = std::distance(pid.begin(), sep2);
                        }
                    }
                }

                if (deposit_on_main_grid && lev > 0) {
                    nfine_current = 0;
                }

                if (nfine_current != np || nfine_gather != np)
                {
                    particle_tmp.resize(np);
                    for (long ip = 0; ip < np; ++ip) {
                        particle_tmp[ip] = aos[pid[ip]];
                    }
                    std::swap(aos(), particle_tmp);

                    tmp.resize(np);
                    for (long ip = 0; ip < np; ++ip) {
                        tmp[ip] = wp[pid[ip]];
                    }
                    std::swap(wp, tmp);

                    for (long ip = 0; ip < np; ++ip) {
                        tmp[ip] = uxp[pid[ip]];
                    }
                    std::swap(uxp, tmp);

                    for (long ip = 0; ip < np; ++ip) {
                        tmp[ip] = uyp[pid[ip]];
                    }
                    std::swap(uyp, tmp);

                    for (long ip = 0; ip < np; ++ip) {
                        tmp[ip] = uzp[pid[ip]];
                    }
                    std::swap(uzp, tmp);
                }
                BL_PROFILE_VAR_STOP(blp_partition);
            }

            const long np_current = (cjx) ? nfine_current : np;
<<<<<<< HEAD

	    //
	    // copy data from particle container to temp arrays
	    //
	    BL_PROFILE_VAR_START(blp_copy);
=======
            
            //
            // copy data from particle container to temp arrays
            //
            BL_PROFILE_VAR_START(blp_copy);
>>>>>>> 239f2949
            pti.GetPosition(m_xp[thread_num], m_yp[thread_num], m_zp[thread_num]);
            BL_PROFILE_VAR_STOP(blp_copy);

<<<<<<< HEAD
            if (rho) DepositCharge(pti, wp, rho, crho, 0, np_current, np, thread_num, lev);

=======
            if (rho) {
                DepositCharge(pti, wp, rho, 0, 0, np_current, thread_num, lev, lev);
                if (has_buffer){
                    DepositCharge(pti, wp, crho, 0, np_current, np-np_current, thread_num, lev, lev-1);
                }
            }
            
>>>>>>> 239f2949
            if (! do_not_push)
            {
                const long np_gather = (cEx) ? nfine_gather : np;

                int e_is_nodal = Ex.is_nodal() and Ey.is_nodal() and Ez.is_nodal();

                //
                // Field Gather of Aux Data (i.e., the full solution)
                //
<<<<<<< HEAD
                const int ll4symtry          = false;
                long lvect_fieldgathe = 64;

                const std::array<Real,3>& xyzmin_grid = WarpX::LowerCorner(box, lev);
                const int* ixyzmin_grid = box.loVect();

                const long np_gather = (cEx) ? nfine_gather : np;

=======
>>>>>>> 239f2949
                BL_PROFILE_VAR_START(blp_pxr_fg);
                FieldGather(pti, Exp, Eyp, Ezp, Bxp, Byp, Bzp,
                            exfab, eyfab, ezfab, bxfab, byfab, bzfab, 
                            Ex.nGrow(), e_is_nodal, 0, np_gather, thread_num, lev, lev);

                if (np_gather < np)
                {
                    const IntVect& ref_ratio = WarpX::RefRatio(lev-1);
                    const Box& cbox = amrex::coarsen(box,ref_ratio);

                    // Data on the grid
                    FArrayBox const* cexfab = &(*cEx)[pti];
                    FArrayBox const* ceyfab = &(*cEy)[pti];
                    FArrayBox const* cezfab = &(*cEz)[pti];
                    FArrayBox const* cbxfab = &(*cBx)[pti];
                    FArrayBox const* cbyfab = &(*cBy)[pti];
                    FArrayBox const* cbzfab = &(*cBz)[pti];
                    
                    if (WarpX::use_fdtd_nci_corr)
                    {
#if (AMREX_SPACEDIM == 2)
                        const Box& tbox = amrex::grow(cbox,{static_cast<int>(WarpX::nox),
                                    static_cast<int>(WarpX::noz)});
#else
                        const Box& tbox = amrex::grow(cbox,{static_cast<int>(WarpX::nox),
                                    static_cast<int>(WarpX::noy),
                                    static_cast<int>(WarpX::noz)});
#endif

                        // Filter Ex (both 2D and 3D)
                        filtered_Ex.resize(amrex::convert(tbox,WarpX::Ex_nodal_flag));
                        // Safeguard for GPU
                        exeli = filtered_Ex.elixir();
                        // Apply filter on Ex, result stored in filtered_Ex
                        nci_godfrey_filter_exeybz[lev-1]->ApplyStencil(filtered_Ex, (*cEx)[pti], filtered_Ex.box());
                        // Update exfab reference
                        cexfab = &filtered_Ex;

                        // Filter Ez
                        filtered_Ez.resize(amrex::convert(tbox,WarpX::Ez_nodal_flag));
                        ezeli = filtered_Ez.elixir();
                        nci_godfrey_filter_bxbyez[lev-1]->ApplyStencil(filtered_Ez, (*cEz)[pti], filtered_Ez.box());
                        cezfab = &filtered_Ez;

                        // Filter By
                        filtered_By.resize(amrex::convert(tbox,WarpX::By_nodal_flag));
                        byeli = filtered_By.elixir();
                        nci_godfrey_filter_bxbyez[lev-1]->ApplyStencil(filtered_By, (*cBy)[pti], filtered_By.box());
                        cbyfab = &filtered_By;
#if (AMREX_SPACEDIM == 3)
                        // Filter Ey
                        filtered_Ey.resize(amrex::convert(tbox,WarpX::Ey_nodal_flag));
                        eyeli = filtered_Ey.elixir();
                        nci_godfrey_filter_exeybz[lev-1]->ApplyStencil(filtered_Ey, (*cEy)[pti], filtered_Ey.box());
                        ceyfab = &filtered_Ey;

                        // Filter Bx
                        filtered_Bx.resize(amrex::convert(tbox,WarpX::Bx_nodal_flag));
                        bxeli = filtered_Bx.elixir();
                        nci_godfrey_filter_bxbyez[lev-1]->ApplyStencil(filtered_Bx, (*cBx)[pti], filtered_Bx.box());
                        cbxfab = &filtered_Bx;

                        // Filter Bz
                        filtered_Bz.resize(amrex::convert(tbox,WarpX::Bz_nodal_flag));
                        bzeli = filtered_Bz.elixir();
                        nci_godfrey_filter_exeybz[lev-1]->ApplyStencil(filtered_Bz, (*cBz)[pti], filtered_Bz.box());
                        cbzfab = &filtered_Bz;
#endif
                    }
<<<<<<< HEAD

                    long ncrse = np - nfine_gather;
                    warpx_geteb_energy_conserving(
                        &ncrse,
                        m_xp[thread_num].dataPtr()+nfine_gather,
                        m_yp[thread_num].dataPtr()+nfine_gather,
                        m_zp[thread_num].dataPtr()+nfine_gather,
                        Exp.dataPtr()+nfine_gather, Eyp.dataPtr()+nfine_gather, Ezp.dataPtr()+nfine_gather,
                        Bxp.dataPtr()+nfine_gather, Byp.dataPtr()+nfine_gather, Bzp.dataPtr()+nfine_gather,
                        cixyzmin_grid,
                        &cxyzmin_grid[0], &cxyzmin_grid[1], &cxyzmin_grid[2],
                        &cdx[0], &cdx[1], &cdx[2],
                        &WarpX::nox, &WarpX::noy, &WarpX::noz,
                        BL_TO_FORTRAN_ANYD(*cexfab),
                        BL_TO_FORTRAN_ANYD(*ceyfab),
                        BL_TO_FORTRAN_ANYD(*cezfab),
                        BL_TO_FORTRAN_ANYD(*cbxfab),
                        BL_TO_FORTRAN_ANYD(*cbyfab),
                        BL_TO_FORTRAN_ANYD(*cbzfab),
                        &ll4symtry, &WarpX::l_lower_order_in_v, &WarpX::do_nodal,
                        &lvect_fieldgathe, &WarpX::field_gathering_algo);
=======
                    
                    // Field gather for particles in gather buffers
                    e_is_nodal = cEx->is_nodal() and cEy->is_nodal() and cEz->is_nodal();
                    FieldGather(pti, Exp, Eyp, Ezp, Bxp, Byp, Bzp, 
                                cexfab, ceyfab, cezfab,
                                cbxfab, cbyfab, cbzfab,
                                cEx->nGrow(), e_is_nodal, 
                                nfine_gather, np-nfine_gather, 
                                thread_num, lev, lev-1);
>>>>>>> 239f2949
                }

                BL_PROFILE_VAR_STOP(blp_pxr_fg);

								// auto& attribs = pti.GetAttribs();
								//
                // Real* AMREX_RESTRICT zzp = m_zp[thread_num].dataPtr();
                // Real* AMREX_RESTRICT exp = attribs[PIdx::Ex].dataPtr();
                // Real* AMREX_RESTRICT eyp = attribs[PIdx::Ey].dataPtr();
                // Real* AMREX_RESTRICT ezp = attribs[PIdx::Ez].dataPtr();
                // Real* AMREX_RESTRICT bxp = attribs[PIdx::Bx].dataPtr();
                // Real* AMREX_RESTRICT byp = attribs[PIdx::By].dataPtr();
                // Real* AMREX_RESTRICT bzp = attribs[PIdx::Bz].dataPtr();
								// // const std::array<Real,3>& xyzmax_grid = WarpX::UpperCorner(box, lev);
								//
                // const long np = pti.numParticles();
								//
                // ParallelFor( np_gather,
                //              [=] AMREX_GPU_DEVICE (long i) {
                //                  if (zzp[i] < xyzmin_grid[1] + 20 * dx[1]){ //xyzmin_grid[2] + 10 * dx[2]
                //                      exp[i] = 0.;
                //                      eyp[i] = 0.;
                //                      ezp[i] = 0.;
                //                      bxp[i] = 0.;
                //                      byp[i] = 0.;
                //                      bzp[i] = 0.;
                //                  }
                //              }
                //     );
                //
                // Particle Push
                //
<<<<<<< HEAD
                BL_PROFILE_VAR_START(blp_pxr_pp);
                PushPX(pti, m_xp[thread_num], m_yp[thread_num], m_zp[thread_num],
=======
                BL_PROFILE_VAR_START(blp_ppc_pp);
                PushPX(pti, m_xp[thread_num], m_yp[thread_num], m_zp[thread_num], 
>>>>>>> 239f2949
                       m_giv[thread_num], dt);
                BL_PROFILE_VAR_STOP(blp_ppc_pp);

                //
                // Current Deposition
                //
                if (WarpX::use_picsar_deposition) {
                    // Deposit inside domains
                    DepositCurrentFortran(pti, wp, uxp, uyp, uzp, &jx, &jy, &jz,
                                          0, np_current, thread_num,
                                          lev, lev, dt);
                    if (has_buffer){
                        // Deposit in buffers
                        DepositCurrentFortran(pti, wp, uxp, uyp, uzp, cjx, cjy, cjz,
                                              np_current, np-np_current, thread_num,
                                              lev, lev-1, dt);
                    }
                } else {
                    // Deposit inside domains
                    DepositCurrent(pti, wp, uxp, uyp, uzp, &jx, &jy, &jz,
                                   0, np_current, thread_num,
                                   lev, lev, dt);
                    if (has_buffer){
                        // Deposit in buffers
                        DepositCurrent(pti, wp, uxp, uyp, uzp, cjx, cjy, cjz,
                                       np_current, np-np_current, thread_num,
                                       lev, lev-1, dt);
                    }
                }

                //
                // copy particle data back
                //
                BL_PROFILE_VAR_START(blp_copy);
                pti.SetPosition(m_xp[thread_num], m_yp[thread_num], m_zp[thread_num]);
                BL_PROFILE_VAR_STOP(blp_copy);
            }
<<<<<<< HEAD

            if (rho) DepositCharge(pti, wp, rho, crho, 1, np_current, np, thread_num, lev);
=======
            
            if (rho) {
                DepositCharge(pti, wp, rho, 1, 0, np_current, thread_num, lev, lev);
                if (has_buffer){
                    DepositCharge(pti, wp, crho, 1, np_current, np-np_current, thread_num, lev, lev-1);
                }
            }
>>>>>>> 239f2949

            if (cost) {
                const Box& tbx = pti.tilebox();
                wt = (amrex::second() - wt) / tbx.d_numPts();
                Array4<Real> const& costarr = cost->array(pti);
                amrex::ParallelFor(tbx,
                                   [=] AMREX_GPU_DEVICE (int i, int j, int k) noexcept
                                   {
                                       costarr(i,j,k) += wt;
                                   });
            }
        }
    }
    // Split particles
    if (do_splitting){ SplitParticles(lev); }
}

// Loop over all particles in the particle container and
// split particles tagged with p.id()=DoSplitParticleID
void
PhysicalParticleContainer::SplitParticles(int lev)
{
    auto& mypc = WarpX::GetInstance().GetPartContainer();
    auto& pctmp_split = mypc.GetPCtmp();
    Cuda::ManagedDeviceVector<Real> xp, yp, zp;
    RealVector psplit_x, psplit_y, psplit_z, psplit_w;
    RealVector psplit_ux, psplit_uy, psplit_uz;
    long np_split_to_add = 0;
    long np_split;
    if(split_type==0)
    {
        np_split = pow(2, AMREX_SPACEDIM);
    } else {
        np_split = 2*AMREX_SPACEDIM;
    }

    // Loop over particle interator
    for (WarpXParIter pti(*this, lev); pti.isValid(); ++pti)
    {
        pti.GetPosition(xp, yp, zp);
        const std::array<Real,3>& dx = WarpX::CellSize(lev);
        // particle Array Of Structs data
        auto& particles = pti.GetArrayOfStructs();
        // particle Struct Of Arrays data
        auto& attribs = pti.GetAttribs();
        auto& wp  = attribs[PIdx::w ];
        auto& uxp = attribs[PIdx::ux];
        auto& uyp = attribs[PIdx::uy];
        auto& uzp = attribs[PIdx::uz];
        const long np = pti.numParticles();
        for(int i=0; i<np; i++){
            auto& p = particles[i];
            if (p.id() == DoSplitParticleID){
<<<<<<< HEAD
		// If particle is tagged, split it and put the
		// split particles in local arrays psplit_x etc.
=======
                // If particle is tagged, split it and put the 
                // split particles in local arrays psplit_x etc.
>>>>>>> 239f2949
                np_split_to_add += np_split;
#if (AMREX_SPACEDIM==2)
                if (split_type==0){
                    // Split particle in two along each axis
                    // 4 particles in 2d
                    for (int ishift = -1; ishift < 2; ishift +=2 ){
                        for (int kshift = -1; kshift < 2; kshift +=2 ){
                            // Add one particle with offset in x and z
                            psplit_x.push_back( xp[i] + ishift*dx[0]/2 );
                            psplit_y.push_back( yp[i] );
                            psplit_z.push_back( zp[i] + kshift*dx[2]/2 );
                            psplit_ux.push_back( uxp[i] );
                            psplit_uy.push_back( uyp[i] );
                            psplit_uz.push_back( uzp[i] );
                            psplit_w.push_back( wp[i]/np_split );
                        }
                    }
                } else {
                    // Split particle in two along each diagonal
                    // 4 particles in 2d
                    for (int ishift = -1; ishift < 2; ishift +=2 ){
                        // Add one particle with offset in x
                        psplit_x.push_back( xp[i] + ishift*dx[0]/2 );
                        psplit_y.push_back( yp[i] );
                        psplit_z.push_back( zp[i] );
                        psplit_ux.push_back( uxp[i] );
                        psplit_uy.push_back( uyp[i] );
                        psplit_uz.push_back( uzp[i] );
                        psplit_w.push_back( wp[i]/np_split );
                        // Add one particle with offset in z
                        psplit_x.push_back( xp[i] );
                        psplit_y.push_back( yp[i] );
                        psplit_z.push_back( zp[i] + ishift*dx[2]/2 );
                        psplit_ux.push_back( uxp[i] );
                        psplit_uy.push_back( uyp[i] );
                        psplit_uz.push_back( uzp[i] );
                        psplit_w.push_back( wp[i]/np_split );
                    }
                }
#elif (AMREX_SPACEDIM==3)
                if (split_type==0){
                    // Split particle in two along each axis
                    // 6 particles in 2d
                    for (int ishift = -1; ishift < 2; ishift +=2 ){
                        for (int jshift = -1; jshift < 2; jshift +=2 ){
                            for (int kshift = -1; kshift < 2; kshift +=2 ){
                                // Add one particle with offset in x, y and z
                                psplit_x.push_back( xp[i] + ishift*dx[0]/2 );
                                psplit_y.push_back( yp[i] + jshift*dx[1]/2 );
                                psplit_z.push_back( zp[i] + jshift*dx[2]/2 );
                                psplit_ux.push_back( uxp[i] );
                                psplit_uy.push_back( uyp[i] );
                                psplit_uz.push_back( uzp[i] );
                                psplit_w.push_back( wp[i]/np_split );
                            }
                        }
                    }
                } else {
                    // Split particle in two along each diagonal
                    // 8 particles in 3d
                    for (int ishift = -1; ishift < 2; ishift +=2 ){
                        // Add one particle with offset in x
                        psplit_x.push_back( xp[i] + ishift*dx[0]/2 );
                        psplit_y.push_back( yp[i] );
                        psplit_z.push_back( zp[i] );
                        psplit_ux.push_back( uxp[i] );
                        psplit_uy.push_back( uyp[i] );
                        psplit_uz.push_back( uzp[i] );
                        psplit_w.push_back( wp[i]/np_split );
                        // Add one particle with offset in y
                        psplit_x.push_back( xp[i] );
                        psplit_y.push_back( yp[i] + ishift*dx[1]/2 );
                        psplit_z.push_back( zp[i] );
                        psplit_ux.push_back( uxp[i] );
                        psplit_uy.push_back( uyp[i] );
                        psplit_uz.push_back( uzp[i] );
                        psplit_w.push_back( wp[i]/np_split );
                        // Add one particle with offset in z
                        psplit_x.push_back( xp[i] );
                        psplit_y.push_back( yp[i] );
                        psplit_z.push_back( zp[i] + ishift*dx[2]/2 );
                        psplit_ux.push_back( uxp[i] );
                        psplit_uy.push_back( uyp[i] );
                        psplit_uz.push_back( uzp[i] );
                        psplit_w.push_back( wp[i]/np_split );
                    }
                }
#endif
                // invalidate the particle
                p.m_idata.id = -p.m_idata.id;
            }
        }
    }
	// Add local arrays psplit_x etc. to the temporary
	// particle container pctmp_split. Split particles
	// are tagged with p.id()=NoSplitParticleID so that
	// they are not re-split when entering a higher level
	// AddNParticles calls Redistribute, so that particles
	// in pctmp_split are in the proper grids and tiles
<<<<<<< HEAD
	pctmp_split.AddNParticles(lev,
                                  np_split_to_add,
                                  psplit_x.dataPtr(),
                                  psplit_y.dataPtr(),
                                  psplit_z.dataPtr(),
                                  psplit_ux.dataPtr(),
                                  psplit_uy.dataPtr(),
                                  psplit_uz.dataPtr(),
                                  1,
                                  psplit_w.dataPtr(),
                                  1, NoSplitParticleID);
=======
	pctmp_split.AddNParticles(lev, 
                              np_split_to_add,
                              psplit_x.dataPtr(),
                              psplit_y.dataPtr(),
                              psplit_z.dataPtr(),
                              psplit_ux.dataPtr(),
                              psplit_uy.dataPtr(),
                              psplit_uz.dataPtr(),
                              1,
                              psplit_w.dataPtr(),
                              1, NoSplitParticleID);
>>>>>>> 239f2949
	// Copy particles from tmp to current particle container
    addParticles(pctmp_split,1);
	// Clear tmp container
    pctmp_split.clearParticles();
}

void
PhysicalParticleContainer::PushPX(WarpXParIter& pti,
                                  Cuda::ManagedDeviceVector<Real>& xp,
                                  Cuda::ManagedDeviceVector<Real>& yp,
                                  Cuda::ManagedDeviceVector<Real>& zp,
                                  Cuda::ManagedDeviceVector<Real>& giv,
                                  Real dt)
{

    // This wraps the momentum and position advance so that inheritors can modify the call.
    auto& attribs = pti.GetAttribs();
    // Extract pointers to the different particle quantities
    Real* const AMREX_RESTRICT x = xp.dataPtr();
    Real* const AMREX_RESTRICT y = yp.dataPtr();
    Real* const AMREX_RESTRICT z = zp.dataPtr();
    Real* const AMREX_RESTRICT gi = giv.dataPtr();
    Real* const AMREX_RESTRICT ux = attribs[PIdx::ux].dataPtr();
    Real* const AMREX_RESTRICT uy = attribs[PIdx::uy].dataPtr();
    Real* const AMREX_RESTRICT uz = attribs[PIdx::uz].dataPtr();
    const Real* const AMREX_RESTRICT Ex = attribs[PIdx::Ex].dataPtr();
    const Real* const AMREX_RESTRICT Ey = attribs[PIdx::Ey].dataPtr();
    const Real* const AMREX_RESTRICT Ez = attribs[PIdx::Ez].dataPtr();
    const Real* const AMREX_RESTRICT Bx = attribs[PIdx::Bx].dataPtr();
    const Real* const AMREX_RESTRICT By = attribs[PIdx::By].dataPtr();
    const Real* const AMREX_RESTRICT Bz = attribs[PIdx::Bz].dataPtr();

    if (WarpX::do_boosted_frame_diagnostic && do_boosted_frame_diags)
    {
        copy_attribs(pti, x, y, z);
    }

    // Loop over the particles and update their momentum
    const Real q = this->charge;
    const Real m = this-> mass;
    if (WarpX::particle_pusher_algo == ParticlePusherAlgo::Boris){
        amrex::ParallelFor( pti.numParticles(),
            [=] AMREX_GPU_DEVICE (long i) {
                UpdateMomentumBoris( ux[i], uy[i], uz[i], gi[i],
                      Ex[i], Ey[i], Ez[i], Bx[i], By[i], Bz[i], q, m, dt);
                UpdatePosition( x[i], y[i], z[i],
                      ux[i], uy[i], uz[i], dt );
            }
        );
    } else if (WarpX::particle_pusher_algo == ParticlePusherAlgo::Vay) {
        amrex::ParallelFor( pti.numParticles(),
            [=] AMREX_GPU_DEVICE (long i) {
                UpdateMomentumVay( ux[i], uy[i], uz[i], gi[i],
                      Ex[i], Ey[i], Ez[i], Bx[i], By[i], Bz[i], q, m, dt);
                UpdatePosition( x[i], y[i], z[i],
                      ux[i], uy[i], uz[i], dt );
            }
        );
    } else {
      amrex::Abort("Unknown particle pusher");
    };
}

void
PhysicalParticleContainer::PushP (int lev, Real dt,
                                  const MultiFab& Ex, const MultiFab& Ey, const MultiFab& Ez,
                                  const MultiFab& Bx, const MultiFab& By, const MultiFab& Bz)
{
    BL_PROFILE("PhysicalParticleContainer::PushP");

    if (do_not_push) return;

    const std::array<Real,3>& dx = WarpX::CellSize(lev);

#ifdef _OPENMP
#pragma omp parallel
#endif
    {
#ifdef _OPENMP
        int thread_num = omp_get_thread_num();
#else
        int thread_num = 0;
#endif
        for (WarpXParIter pti(*this, lev); pti.isValid(); ++pti)
        {
            const Box& box = pti.validbox();

            auto& attribs = pti.GetAttribs();

            auto& Exp = attribs[PIdx::Ex];
            auto& Eyp = attribs[PIdx::Ey];
            auto& Ezp = attribs[PIdx::Ez];
            auto& Bxp = attribs[PIdx::Bx];
            auto& Byp = attribs[PIdx::By];
            auto& Bzp = attribs[PIdx::Bz];

            const long np = pti.numParticles();

            // Data on the grid
            const FArrayBox& exfab = Ex[pti];
            const FArrayBox& eyfab = Ey[pti];
            const FArrayBox& ezfab = Ez[pti];
            const FArrayBox& bxfab = Bx[pti];
            const FArrayBox& byfab = By[pti];
            const FArrayBox& bzfab = Bz[pti];

            Exp.assign(np,0.0);
            Eyp.assign(np,0.0);
            Ezp.assign(np,0.0);
            Bxp.assign(np,WarpX::B_external[0]);
            Byp.assign(np,WarpX::B_external[1]);
            Bzp.assign(np,WarpX::B_external[2]);

            m_giv[thread_num].resize(np);

            //
            // copy data from particle container to temp arrays
            //
            pti.GetPosition(m_xp[thread_num], m_yp[thread_num], m_zp[thread_num]);

            int e_is_nodal = Ex.is_nodal() and Ey.is_nodal() and Ez.is_nodal();
            FieldGather(pti, Exp, Eyp, Ezp, Bxp, Byp, Bzp,
                        &exfab, &eyfab, &ezfab, &bxfab, &byfab, &bzfab, 
                        Ex.nGrow(), e_is_nodal, 0, np, thread_num, lev, lev);

            // This wraps the momentum advance so that inheritors can modify the call.
            // Extract pointers to the different particle quantities
            Real* const AMREX_RESTRICT gi = m_giv[thread_num].dataPtr();
            Real* const AMREX_RESTRICT ux = attribs[PIdx::ux].dataPtr();
            Real* const AMREX_RESTRICT uy = attribs[PIdx::uy].dataPtr();
            Real* const AMREX_RESTRICT uz = attribs[PIdx::uz].dataPtr();
            const Real* const AMREX_RESTRICT Expp = Exp.dataPtr();
            const Real* const AMREX_RESTRICT Eypp = Eyp.dataPtr();
            const Real* const AMREX_RESTRICT Ezpp = Ezp.dataPtr();
            const Real* const AMREX_RESTRICT Bxpp = Bxp.dataPtr();
            const Real* const AMREX_RESTRICT Bypp = Byp.dataPtr();
            const Real* const AMREX_RESTRICT Bzpp = Bzp.dataPtr();

            // Loop over the particles and update their momentum
            const Real q = this->charge;
            const Real m = this-> mass;
            if (WarpX::particle_pusher_algo == ParticlePusherAlgo::Boris){
                amrex::ParallelFor( pti.numParticles(),
                    [=] AMREX_GPU_DEVICE (long i) {
                        UpdateMomentumBoris( ux[i], uy[i], uz[i], gi[i],
                              Expp[i], Eypp[i], Ezpp[i], Bxpp[i], Bypp[i], Bzpp[i], q, m, dt);
                    }
                );
            } else if (WarpX::particle_pusher_algo == ParticlePusherAlgo::Vay) {
                amrex::ParallelFor( pti.numParticles(),
                    [=] AMREX_GPU_DEVICE (long i) {
                        UpdateMomentumVay( ux[i], uy[i], uz[i], gi[i],
                              Expp[i], Eypp[i], Ezpp[i], Bxpp[i], Bypp[i], Bzpp[i], q, m, dt);
                    }
                );
            } else {
              amrex::Abort("Unknown particle pusher");
            };
        }
    }
}

void PhysicalParticleContainer::copy_attribs(WarpXParIter& pti,const Real* xp,
                                             const Real* yp, const Real* zp)
{

    auto& attribs = pti.GetAttribs();
    
    Real* AMREX_RESTRICT uxp = attribs[PIdx::ux].dataPtr();
    Real* AMREX_RESTRICT uyp = attribs[PIdx::uy].dataPtr();
    Real* AMREX_RESTRICT uzp = attribs[PIdx::uz].dataPtr();
    
    Real* AMREX_RESTRICT xpold = pti.GetAttribs(particle_comps["xold"]).dataPtr();
    Real* AMREX_RESTRICT ypold = pti.GetAttribs(particle_comps["yold"]).dataPtr();
    Real* AMREX_RESTRICT zpold = pti.GetAttribs(particle_comps["zold"]).dataPtr();
    Real* AMREX_RESTRICT uxpold = pti.GetAttribs(particle_comps["uxold"]).dataPtr();
    Real* AMREX_RESTRICT uypold = pti.GetAttribs(particle_comps["uyold"]).dataPtr();
    Real* AMREX_RESTRICT uzpold = pti.GetAttribs(particle_comps["uzold"]).dataPtr();
    
    const long np = pti.numParticles();
    
    ParallelFor( np,
                 [=] AMREX_GPU_DEVICE (long i) {
                     xpold[i]=xp[i];
                     ypold[i]=yp[i];
                     zpold[i]=zp[i];
            
                     uxpold[i]=uxp[i];
                     uypold[i]=uyp[i];
                     uzpold[i]=uzp[i];
                 }
        );
}

void PhysicalParticleContainer::GetParticleSlice(const int direction, const Real z_old,
                                                 const Real z_new, const Real t_boost,
                                                 const Real t_lab, const Real dt,
                                                 DiagnosticParticles& diagnostic_particles)
{
    BL_PROFILE("PhysicalParticleContainer::GetParticleSlice");

    // Assume that the boost in the positive z direction.
#if (AMREX_SPACEDIM == 2)
    AMREX_ALWAYS_ASSERT(direction == 1);
#else
    AMREX_ALWAYS_ASSERT(direction == 2);
#endif

    // Note the the slice should always move in the negative boost direction.
    AMREX_ALWAYS_ASSERT(z_new < z_old);

    AMREX_ALWAYS_ASSERT(do_boosted_frame_diags == 1);

    const int nlevs = std::max(0, finestLevel()+1);

    // we figure out a box for coarse-grained rejection. If the RealBox corresponding to a
    // given tile doesn't intersect with this, there is no need to check any particles.
    const Real* base_dx = Geom(0).CellSize();
    const Real z_min = z_new - base_dx[direction];
    const Real z_max = z_old + base_dx[direction];

    RealBox slice_box = Geom(0).ProbDomain();
    slice_box.setLo(direction, z_min);
    slice_box.setHi(direction, z_max);

    diagnostic_particles.resize(finestLevel()+1);

    for (int lev = 0; lev < nlevs; ++lev) {

        const Real* dx  = Geom(lev).CellSize();
        const Real* plo = Geom(lev).ProbLo();

        // first we touch each map entry in serial
        for (WarpXParIter pti(*this, lev); pti.isValid(); ++pti)
        {
            auto index = std::make_pair(pti.index(), pti.LocalTileIndex());
            diagnostic_particles[lev][index];
        }

#ifdef _OPENMP
#pragma omp parallel
#endif
        {
            RealVector xp_new, yp_new, zp_new;

            for (WarpXParIter pti(*this, lev); pti.isValid(); ++pti)
            {
                const Box& box = pti.validbox();

                auto index = std::make_pair(pti.index(), pti.LocalTileIndex());

                const RealBox tile_real_box(box, dx, plo);

                if ( !slice_box.intersects(tile_real_box) ) continue;

                pti.GetPosition(xp_new, yp_new, zp_new);

                auto& attribs = pti.GetAttribs();

                auto& wp = attribs[PIdx::w ];

                auto& uxp_new = attribs[PIdx::ux   ];
                auto& uyp_new = attribs[PIdx::uy   ];
                auto& uzp_new = attribs[PIdx::uz   ];

                auto&  xp_old = pti.GetAttribs(particle_comps["xold"]);
                auto&  yp_old = pti.GetAttribs(particle_comps["yold"]);
                auto&  zp_old = pti.GetAttribs(particle_comps["zold"]);
                auto& uxp_old = pti.GetAttribs(particle_comps["uxold"]);
                auto& uyp_old = pti.GetAttribs(particle_comps["uyold"]);
                auto& uzp_old = pti.GetAttribs(particle_comps["uzold"]);

                const long np = pti.numParticles();

                Real uzfrm = -WarpX::gamma_boost*WarpX::beta_boost*PhysConst::c;
                Real inv_c2 = 1.0/PhysConst::c/PhysConst::c;

                for (long i = 0; i < np; ++i) {

                    // if the particle did not cross the plane of z_boost in the last
                    // timestep, skip it.
                    if ( not (((zp_new[i] >= z_new) && (zp_old[i] <= z_old)) ||
                              ((zp_new[i] <= z_new) && (zp_old[i] >= z_old))) ) continue;

                    // Lorentz transform particles to lab frame
                    Real gamma_new_p = std::sqrt(1.0 + inv_c2*(uxp_new[i]*uxp_new[i] + uyp_new[i]*uyp_new[i] + uzp_new[i]*uzp_new[i]));
                    Real t_new_p = WarpX::gamma_boost*t_boost - uzfrm*zp_new[i]*inv_c2;
                    Real z_new_p = WarpX::gamma_boost*(zp_new[i] + WarpX::beta_boost*PhysConst::c*t_boost);
                    Real uz_new_p = WarpX::gamma_boost*uzp_new[i] - gamma_new_p*uzfrm;

                    Real gamma_old_p = std::sqrt(1.0 + inv_c2*(uxp_old[i]*uxp_old[i] + uyp_old[i]*uyp_old[i] + uzp_old[i]*uzp_old[i]));
                    Real t_old_p = WarpX::gamma_boost*(t_boost - dt) - uzfrm*zp_old[i]*inv_c2;
                    Real z_old_p = WarpX::gamma_boost*(zp_old[i] + WarpX::beta_boost*PhysConst::c*(t_boost-dt));
                    Real uz_old_p = WarpX::gamma_boost*uzp_old[i] - gamma_old_p*uzfrm;

                    // interpolate in time to t_lab
                    Real weight_old = (t_new_p - t_lab) / (t_new_p - t_old_p);
                    Real weight_new = (t_lab - t_old_p) / (t_new_p - t_old_p);

                    Real xp = xp_old[i]*weight_old + xp_new[i]*weight_new;
                    Real yp = yp_old[i]*weight_old + yp_new[i]*weight_new;
                    Real zp = z_old_p  *weight_old + z_new_p  *weight_new;

                    Real uxp = uxp_old[i]*weight_old + uxp_new[i]*weight_new;
                    Real uyp = uyp_old[i]*weight_old + uyp_new[i]*weight_new;
                    Real uzp = uz_old_p  *weight_old + uz_new_p  *weight_new;

                    diagnostic_particles[lev][index].GetRealData(DiagIdx::w).push_back(wp[i]);

                    diagnostic_particles[lev][index].GetRealData(DiagIdx::x).push_back(xp);
                    diagnostic_particles[lev][index].GetRealData(DiagIdx::y).push_back(yp);
                    diagnostic_particles[lev][index].GetRealData(DiagIdx::z).push_back(zp);

                    diagnostic_particles[lev][index].GetRealData(DiagIdx::ux).push_back(uxp);
                    diagnostic_particles[lev][index].GetRealData(DiagIdx::uy).push_back(uyp);
                    diagnostic_particles[lev][index].GetRealData(DiagIdx::uz).push_back(uzp);
                }
            }
        }
    }
}

/* \brief Inject particles during the simulation
 * \param injection_box: domain where particles should be injected.
 */
void
PhysicalParticleContainer::ContinuousInjection(const RealBox& injection_box)
{
    // Inject plasma on level 0. Paticles will be redistributed.
    const int lev=0;
    AddPlasma(lev, injection_box);
}

/* \brief Gather fields from FArrayBox exfab, eyfab, ezfab, bxfab, byfab, 
 * bzfab into arrays of fields on particles Exp, Eyp, Ezp, Bxp, Byp, Bzp.
 * \param Exp-Bzp: fields on particles.
 * \param exfab-bzfab: FAB of electric and magnetic fields for particles in pti
 * \param ngE: number of guard cells for E
 * \param e_is_nodal: 0 if E is staggered, 1 if E is nodal
 * \param offset: index of first particle for which fields are gathered
 * \param np_to_gather: number of particles onto which fields are gathered
 * \param thread_num: if using OpenMP, thread number
 * \param lev: level on which particles are located
 * \param gather_lev: level from which particles gather fields (lev-1) for 
          particles in buffers.
 */
void
PhysicalParticleContainer::FieldGather (WarpXParIter& pti,
                                        RealVector& Exp,
                                        RealVector& Eyp,
                                        RealVector& Ezp,
                                        RealVector& Bxp,
                                        RealVector& Byp,
                                        RealVector& Bzp,
                                        FArrayBox const * exfab,
                                        FArrayBox const * eyfab,
                                        FArrayBox const * ezfab,
                                        FArrayBox const * bxfab,
                                        FArrayBox const * byfab,
                                        FArrayBox const * bzfab,
                                        const int ngE, const int e_is_nodal,
                                        const long offset,
                                        const long np_to_gather,
                                        int thread_num,
                                        int lev,
                                        int gather_lev)
{
    AMREX_ALWAYS_ASSERT_WITH_MESSAGE((gather_lev==(lev-1)) ||
                                     (gather_lev==(lev  )),
                                     "Gather buffers only work for lev-1");
    
    // If no particles, do not do anything
    if (np_to_gather == 0) return;
    // Get cell size on gather_lev
    const std::array<Real,3>& dx = WarpX::CellSize(std::max(gather_lev,0));
    // Set staggering shift depending on e_is_nodal
    const Real stagger_shift = e_is_nodal ? 0.0 : 0.5;
    
    // Get box from which field is gathered.
    // If not gathering from the finest level, the box is coarsened.
    Box box;
    if (lev == gather_lev) {
        box = pti.tilebox();
    } else {
        const IntVect& ref_ratio = WarpX::RefRatio(gather_lev);
        box = amrex::coarsen(pti.tilebox(),ref_ratio);
    }
    
    // Add guard cells to the box.
    box.grow(ngE);
    
    const Array4<const Real>& ex_arr = exfab->array();
    const Array4<const Real>& ey_arr = eyfab->array();
    const Array4<const Real>& ez_arr = ezfab->array();
    const Array4<const Real>& bx_arr = bxfab->array();
    const Array4<const Real>& by_arr = byfab->array();
    const Array4<const Real>& bz_arr = bzfab->array();
    
    const Real * const AMREX_RESTRICT xp = m_xp[thread_num].dataPtr() + offset;
    const Real * const AMREX_RESTRICT zp = m_zp[thread_num].dataPtr() + offset;
    const Real * const AMREX_RESTRICT yp = m_yp[thread_num].dataPtr() + offset;
    
    // Lower corner of tile box physical domain
    const std::array<Real, 3>& xyzmin = WarpX::LowerCorner(box, gather_lev);
    
    const Dim3 lo = lbound(box);
    
    // Depending on l_lower_in_v and WarpX::nox, call
    // different versions of template function doGatherShapeN
    if (WarpX::l_lower_order_in_v){
        if        (WarpX::nox == 1){
            doGatherShapeN<1,1>(xp, yp, zp,
                                Exp.dataPtr() + offset, Eyp.dataPtr() + offset,
                                Ezp.dataPtr() + offset, Bxp.dataPtr() + offset,
                                Byp.dataPtr() + offset, Bzp.dataPtr() + offset,
                                ex_arr, ey_arr, ez_arr, bx_arr, by_arr, bz_arr,
                                np_to_gather, dx,
                                xyzmin, lo, stagger_shift);
        } else if (WarpX::nox == 2){
            doGatherShapeN<2,1>(xp, yp, zp,
                                Exp.dataPtr() + offset, Eyp.dataPtr() + offset,
                                Ezp.dataPtr() + offset, Bxp.dataPtr() + offset,
                                Byp.dataPtr() + offset, Bzp.dataPtr() + offset,
                                ex_arr, ey_arr, ez_arr, bx_arr, by_arr, bz_arr,
                                np_to_gather, dx,
                                xyzmin, lo, stagger_shift);
        } else if (WarpX::nox == 3){
            doGatherShapeN<3,1>(xp, yp, zp,
                                Exp.dataPtr() + offset, Eyp.dataPtr() + offset,
                                Ezp.dataPtr() + offset, Bxp.dataPtr() + offset,
                                Byp.dataPtr() + offset, Bzp.dataPtr() + offset,
                                ex_arr, ey_arr, ez_arr, bx_arr, by_arr, bz_arr,
                                np_to_gather, dx,
                                xyzmin, lo, stagger_shift);
        }
    } else {
        if        (WarpX::nox == 1){
            doGatherShapeN<1,0>(xp, yp, zp,
                                Exp.dataPtr() + offset, Eyp.dataPtr() + offset,
                                Ezp.dataPtr() + offset, Bxp.dataPtr() + offset,
                                Byp.dataPtr() + offset, Bzp.dataPtr() + offset,
                                ex_arr, ey_arr, ez_arr, bx_arr, by_arr, bz_arr,
                                np_to_gather, dx,
                                xyzmin, lo, stagger_shift);
        } else if (WarpX::nox == 2){
            doGatherShapeN<2,0>(xp, yp, zp,
                                Exp.dataPtr() + offset, Eyp.dataPtr() + offset,
                                Ezp.dataPtr() + offset, Bxp.dataPtr() + offset,
                                Byp.dataPtr() + offset, Bzp.dataPtr() + offset,
                                ex_arr, ey_arr, ez_arr, bx_arr, by_arr, bz_arr,
                                np_to_gather, dx,
                                xyzmin, lo, stagger_shift);
        } else if (WarpX::nox == 3){
            doGatherShapeN<3,0>(xp, yp, zp,
                                Exp.dataPtr() + offset, Eyp.dataPtr() + offset,
                                Ezp.dataPtr() + offset, Bxp.dataPtr() + offset,
                                Byp.dataPtr() + offset, Bzp.dataPtr() + offset,
                                ex_arr, ey_arr, ez_arr, bx_arr, by_arr, bz_arr,
                                np_to_gather, dx,
                                xyzmin, lo, stagger_shift);
        }
    }
}<|MERGE_RESOLUTION|>--- conflicted
+++ resolved
@@ -15,56 +15,7 @@
 #include <UpdateMomentumBoris.H>
 #include <UpdateMomentumVay.H>
 
-<<<<<<< HEAD
-    long np = 0;
-    const auto& overlap_corner = overlap_realbox.lo();
-    for (IntVect iv = overlap_box.smallEnd(); iv <= overlap_box.bigEnd(); overlap_box.next(iv))
-    {
-        int fac;
-	if (do_continuous_injection) {
-#if ( AMREX_SPACEDIM == 3 )
-	    Real x = overlap_corner[0] + (iv[0] + 0.5)*dx[0];
-	    Real y = overlap_corner[1] + (iv[1] + 0.5)*dx[1];
-	    Real z = overlap_corner[2] + (iv[2] + 0.5)*dx[2];
-#elif ( AMREX_SPACEDIM == 2 )
-	    Real x = overlap_corner[0] + (iv[0] + 0.5)*dx[0];
-	    Real y = 0;
-	    Real z = overlap_corner[1] + (iv[1] + 0.5)*dx[1];
-#endif
-	    fac = GetRefineFac(x, y, z);
-	} else {
-	    fac = 1.0;
-	}
-
-	int ref_num_ppc = num_ppc * AMREX_D_TERM(fac, *fac, *fac);
-	for (int i_part=0; i_part<ref_num_ppc;i_part++) {
-	    std::array<Real, 3> r;
-	    plasma_injector->getPositionUnitBox(r, i_part, fac);
-#if ( AMREX_SPACEDIM == 3 )
-	    Real x = overlap_corner[0] + (iv[0] + r[0])*dx[0];
-	    Real y = overlap_corner[1] + (iv[1] + r[1])*dx[1];
-	    Real z = overlap_corner[2] + (iv[2] + r[2])*dx[2];
-#elif ( AMREX_SPACEDIM == 2 )
-	    Real x = overlap_corner[0] + (iv[0] + r[0])*dx[0];
-	    Real y = 0;
-	    Real z = overlap_corner[1] + (iv[1] + r[1])*dx[1];
-#endif
-	    // If the new particle is not inside the tile box,
-	    // go to the next generated particle.
-#if ( AMREX_SPACEDIM == 3 )
-	    if(!tile_realbox.contains( RealVect{x, y, z} )) continue;
-#elif ( AMREX_SPACEDIM == 2 )
-	    if(!tile_realbox.contains( RealVect{x, z} )) continue;
-#endif
-	    ++np;
-	}
-    }
-
-    return np;
-}
-=======
 using namespace amrex;
->>>>>>> 239f2949
 
 PhysicalParticleContainer::PhysicalParticleContainer (AmrCore* amr_core, int ispecies,
                                                       const std::string& name)
@@ -191,13 +142,7 @@
     std::normal_distribution<double> distz(z_m, z_rms);
 
     if (ParallelDescriptor::IOProcessor()) {
-<<<<<<< HEAD
-        std::array<Real, 3> u;
-        Real weight;
-        // If do_symmetrize, create 4x fewer particles, and
-=======
         // If do_symmetrize, create 4x fewer particles, and 
->>>>>>> 239f2949
         // Replicate each particle 4 times (x,y) (-x,y) (x,-y) (-x,-y)
         if (do_symmetrize){
             npart /= 4;
@@ -221,25 +166,10 @@
                 u.z *= PhysConst::c;
                 if (do_symmetrize){
                     // Add four particles to the beam:
-<<<<<<< HEAD
-                    // (x,ux,y,uy) (-x,-ux,y,uy) (x,ux,-y,-uy) (-x,-ux,-y,-uy)
-                    for (int ix=0; ix<2; ix++){
-                        for (int iy=0; iy<2; iy++){
-                            u_tmp = u;
-                            x_tmp     = x*std::pow(-1,ix);
-                            u_tmp[0] *= std::pow(-1,ix);
-                            y_tmp     = y*std::pow(-1,iy);
-                            u_tmp[1] *= std::pow(-1,iy);
-                            CheckAndAddParticle(x_tmp, y_tmp, z,
-                                                u_tmp, weight/4);
-                        }
-                    }
-=======
                     CheckAndAddParticle( x, y, z, { u.x, u.y, u.z}, weight/4. );
                     CheckAndAddParticle( x,-y, z, { u.x,-u.y, u.z}, weight/4. );
                     CheckAndAddParticle(-x, y, z, {-u.x, u.y, u.z}, weight/4. );
                     CheckAndAddParticle(-x,-y, z, {-u.x,-u.y, u.z}, weight/4. );
->>>>>>> 239f2949
                 } else {
                     CheckAndAddParticle(x, y, z, {u.x,u.y,u.z}, weight);
                 }
@@ -447,82 +377,10 @@
         const int grid_id = mfi.index();
         const int tile_id = mfi.LocalTileIndex();
 
-<<<<<<< HEAD
-                    Real dens;
-                    std::array<Real, 3> u;
-                    if (WarpX::gamma_boost == 1.){
-                      // Lab-frame simulation
-                      // If the particle is not within the species's
-                      // xmin, xmax, ymin, ymax, zmin, zmax, go to
-                      // the next generated particle.
-                      if (!plasma_injector->insideBounds(xb, yb, z)) continue;
-                      plasma_injector->getMomentum(u, x, y, z);
-                      dens = plasma_injector->getDensity(x, y, z);
-                    } else {
-                      // Boosted-frame simulation
-                      Real c = PhysConst::c;
-                      Real gamma_boost = WarpX::gamma_boost;
-                      Real beta_boost = WarpX::beta_boost;
-                      // Since the user provides the density distribution
-                      // at t_lab=0 and in the lab-frame coordinates,
-                      // we need to find the lab-frame position of this
-                      // particle at t_lab=0, from its boosted-frame coordinates
-                      // Assuming ballistic motion, this is given by:
-                      // z0_lab = gamma*( z_boost*(1-beta*betaz_lab) - ct_boost*(betaz_lab-beta) )
-                      // where betaz_lab is the speed of the particle in the lab frame
-                      //
-                      // In order for this equation to be solvable, betaz_lab
-                      // is explicitly assumed to have no dependency on z0_lab
-                      plasma_injector->getMomentum(u, x, y, 0.); // No z0_lab dependency
-                      // At this point u is the lab-frame momentum
-                      // => Apply the above formula for z0_lab
-                      Real gamma_lab = std::sqrt( 1 + (u[0]*u[0] + u[1]*u[1] + u[2]*u[2])/(c*c) );
-                      Real betaz_lab = u[2]/gamma_lab/c;
-                      Real t = WarpX::GetInstance().gett_new(lev);
-                      Real z0_lab = gamma_boost * ( z*(1-beta_boost*betaz_lab) - c*t*(betaz_lab-beta_boost) );
-                      // If the particle is not within the lab-frame zmin, zmax, etc.
-                      // go to the next generated particle.
-                      if (!plasma_injector->insideBounds(xb, yb, z0_lab)) continue;
-                      // call `getDensity` with lab-frame parameters
-                      dens = plasma_injector->getDensity(x, y, z0_lab);
-                      // At this point u and dens are the lab-frame quantities
-                      // => Perform Lorentz transform
-                      dens = gamma_boost * dens * ( 1 - beta_boost*betaz_lab );
-                      u[2] = gamma_boost * ( u[2] -beta_boost*c*gamma_lab );
-                    }
-                    Real weight = dens * scale_fac / (AMREX_D_TERM(fac, *fac, *fac));
-#ifdef WARPX_RZ
-                    if (plasma_injector->radially_weighted) {
-                      weight *= 2*MathConst::pi*xb;
-                    } else {
-                      // This is not correct since it might shift the particle
-                      // out of the local grid
-                      x = std::sqrt(xb*rmax);
-                      weight *= dx[0];
-                    }
-#endif
-                    attribs[PIdx::w ] = weight;
-                    attribs[PIdx::ux] = u[0];
-                    attribs[PIdx::uy] = u[1];
-                    attribs[PIdx::uz] = u[2];
-
-                    if (WarpX::do_boosted_frame_diagnostic && do_boosted_frame_diags)
-                    {
-                        auto& particle_tile = DefineAndReturnParticleTile(lev, grid_id, tile_id);
-                        particle_tile.push_back_real(particle_comps["xold"], x);
-                        particle_tile.push_back_real(particle_comps["yold"], y);
-                        particle_tile.push_back_real(particle_comps["zold"], z);
-
-                        particle_tile.push_back_real(particle_comps["uxold"], u[0]);
-                        particle_tile.push_back_real(particle_comps["uyold"], u[1]);
-                        particle_tile.push_back_real(particle_comps["uzold"], u[2]);
-                    }
-=======
         // Max number of new particles, if particles are created in the whole
         // overlap_box. All of them are created, and invalid ones are then 
         // discaded
         int max_new_particles = overlap_box.numPts() * num_ppc;
->>>>>>> 239f2949
 
         // If refine injection, build pointer dp_cellid that holds pointer to 
         // array of refined cell IDs.
@@ -668,42 +526,6 @@
                     p.id() = -1;
                     return;
                 }
-<<<<<<< HEAD
-                // Count the number of cells in this direction in overlap_realbox
-                overlap_box.setSmall( dir, 0 );
-                overlap_box.setBig( dir,
-				    int( round((overlap_realbox.hi(dir)-overlap_realbox.lo(dir))/dx[dir] )) - 1);
-            }
-            if (no_overlap == 1) {
-                continue; // Go to the next tile
-            }
-
-            const int grid_id = mfi.index();
-            const int tile_id = mfi.LocalTileIndex();
-
-	    Cuda::HostVector<ParticleType> host_particles;
-	    std::array<Cuda::HostVector<Real>, PIdx::nattribs> host_attribs;
-
-            // Loop through the cells of overlap_box and inject
-            // the corresponding particles
-            const auto& overlap_corner = overlap_realbox.lo();
-            for (IntVect iv = overlap_box.smallEnd(); iv <= overlap_box.bigEnd(); overlap_box.next(iv))
-            {
-                int fac;
-                if (do_continuous_injection) {
-#if ( AMREX_SPACEDIM == 3 )
-                    Real x = overlap_corner[0] + (iv[0] + 0.5)*dx[0];
-                    Real y = overlap_corner[1] + (iv[1] + 0.5)*dx[1];
-                    Real z = overlap_corner[2] + (iv[2] + 0.5)*dx[2];
-#elif ( AMREX_SPACEDIM == 2 )
-                    Real x = overlap_corner[0] + (iv[0] + 0.5)*dx[0];
-                    Real y = 0;
-                    Real z = overlap_corner[1] + (iv[1] + 0.5)*dx[1];
-#endif
-                    fac = GetRefineFac(x, y, z);
-                } else {
-                    fac = 1.0;
-=======
                 // Cut density if above threshold
                 dens = amrex::min(dens, density_max);
             } else {
@@ -730,7 +552,6 @@
                 if (!inj_pos->insideBounds(xb, yb, z0_lab)) {
                     p.id() = -1;
                     return;
->>>>>>> 239f2949
                 }
                 // call `getDensity` with lab-frame parameters
                 dens = inj_rho->getDensity(x, y, z0_lab);
@@ -788,39 +609,6 @@
             p.pos(0) = xb;
             p.pos(1) = z;
 #endif
-<<<<<<< HEAD
-
-		    host_particles.push_back(p);
-		    for (int kk = 0; kk < PIdx::nattribs; ++kk)
-		      host_attribs[kk].push_back(attribs[kk]);
-                }
-            }
-
-	    auto& particle_tile = GetParticles(lev)[std::make_pair(grid_id,tile_id)];
-            auto old_size = particle_tile.GetArrayOfStructs().size();
-            auto new_size = old_size + host_particles.size();
-	    particle_tile.resize(new_size);
-
-            Cuda::thrust_copy(host_particles.begin(),
-                              host_particles.end(),
-                              particle_tile.GetArrayOfStructs().begin() + old_size);
-
-	    for (int kk = 0; kk < PIdx::nattribs; ++kk) {
-                Cuda::thrust_copy(host_attribs[kk].begin(),
-                                  host_attribs[kk].end(),
-                                  particle_tile.GetStructOfArrays().GetRealData(kk).begin() + old_size);
-	    }
-
-            if (cost) {
-	        wt = (amrex::second() - wt) / tile_box.d_numPts();
-                Array4<Real> const& costarr = cost->array(mfi);
-                amrex::ParallelFor(tile_box,
-                [=] AMREX_GPU_DEVICE (int i, int j, int k) noexcept
-                {
-                    costarr(i,j,k) += wt;
-                });
-            }
-=======
         }, shared_mem_bytes);
     			 
         if (cost) {
@@ -831,7 +619,6 @@
             {
                 costarr(i,j,k) += wt;
             });
->>>>>>> 239f2949
         }
     }
 
@@ -1361,26 +1148,14 @@
             }
 
             const long np_current = (cjx) ? nfine_current : np;
-<<<<<<< HEAD
-
-	    //
-	    // copy data from particle container to temp arrays
-	    //
-	    BL_PROFILE_VAR_START(blp_copy);
-=======
             
             //
             // copy data from particle container to temp arrays
             //
             BL_PROFILE_VAR_START(blp_copy);
->>>>>>> 239f2949
             pti.GetPosition(m_xp[thread_num], m_yp[thread_num], m_zp[thread_num]);
             BL_PROFILE_VAR_STOP(blp_copy);
 
-<<<<<<< HEAD
-            if (rho) DepositCharge(pti, wp, rho, crho, 0, np_current, np, thread_num, lev);
-
-=======
             if (rho) {
                 DepositCharge(pti, wp, rho, 0, 0, np_current, thread_num, lev, lev);
                 if (has_buffer){
@@ -1388,7 +1163,6 @@
                 }
             }
             
->>>>>>> 239f2949
             if (! do_not_push)
             {
                 const long np_gather = (cEx) ? nfine_gather : np;
@@ -1398,17 +1172,6 @@
                 //
                 // Field Gather of Aux Data (i.e., the full solution)
                 //
-<<<<<<< HEAD
-                const int ll4symtry          = false;
-                long lvect_fieldgathe = 64;
-
-                const std::array<Real,3>& xyzmin_grid = WarpX::LowerCorner(box, lev);
-                const int* ixyzmin_grid = box.loVect();
-
-                const long np_gather = (cEx) ? nfine_gather : np;
-
-=======
->>>>>>> 239f2949
                 BL_PROFILE_VAR_START(blp_pxr_fg);
                 FieldGather(pti, Exp, Eyp, Ezp, Bxp, Byp, Bzp,
                             exfab, eyfab, ezfab, bxfab, byfab, bzfab, 
@@ -1478,29 +1241,6 @@
                         cbzfab = &filtered_Bz;
 #endif
                     }
-<<<<<<< HEAD
-
-                    long ncrse = np - nfine_gather;
-                    warpx_geteb_energy_conserving(
-                        &ncrse,
-                        m_xp[thread_num].dataPtr()+nfine_gather,
-                        m_yp[thread_num].dataPtr()+nfine_gather,
-                        m_zp[thread_num].dataPtr()+nfine_gather,
-                        Exp.dataPtr()+nfine_gather, Eyp.dataPtr()+nfine_gather, Ezp.dataPtr()+nfine_gather,
-                        Bxp.dataPtr()+nfine_gather, Byp.dataPtr()+nfine_gather, Bzp.dataPtr()+nfine_gather,
-                        cixyzmin_grid,
-                        &cxyzmin_grid[0], &cxyzmin_grid[1], &cxyzmin_grid[2],
-                        &cdx[0], &cdx[1], &cdx[2],
-                        &WarpX::nox, &WarpX::noy, &WarpX::noz,
-                        BL_TO_FORTRAN_ANYD(*cexfab),
-                        BL_TO_FORTRAN_ANYD(*ceyfab),
-                        BL_TO_FORTRAN_ANYD(*cezfab),
-                        BL_TO_FORTRAN_ANYD(*cbxfab),
-                        BL_TO_FORTRAN_ANYD(*cbyfab),
-                        BL_TO_FORTRAN_ANYD(*cbzfab),
-                        &ll4symtry, &WarpX::l_lower_order_in_v, &WarpX::do_nodal,
-                        &lvect_fieldgathe, &WarpX::field_gathering_algo);
-=======
                     
                     // Field gather for particles in gather buffers
                     e_is_nodal = cEx->is_nodal() and cEy->is_nodal() and cEz->is_nodal();
@@ -1510,46 +1250,15 @@
                                 cEx->nGrow(), e_is_nodal, 
                                 nfine_gather, np-nfine_gather, 
                                 thread_num, lev, lev-1);
->>>>>>> 239f2949
                 }
 
                 BL_PROFILE_VAR_STOP(blp_pxr_fg);
 
-								// auto& attribs = pti.GetAttribs();
-								//
-                // Real* AMREX_RESTRICT zzp = m_zp[thread_num].dataPtr();
-                // Real* AMREX_RESTRICT exp = attribs[PIdx::Ex].dataPtr();
-                // Real* AMREX_RESTRICT eyp = attribs[PIdx::Ey].dataPtr();
-                // Real* AMREX_RESTRICT ezp = attribs[PIdx::Ez].dataPtr();
-                // Real* AMREX_RESTRICT bxp = attribs[PIdx::Bx].dataPtr();
-                // Real* AMREX_RESTRICT byp = attribs[PIdx::By].dataPtr();
-                // Real* AMREX_RESTRICT bzp = attribs[PIdx::Bz].dataPtr();
-								// // const std::array<Real,3>& xyzmax_grid = WarpX::UpperCorner(box, lev);
-								//
-                // const long np = pti.numParticles();
-								//
-                // ParallelFor( np_gather,
-                //              [=] AMREX_GPU_DEVICE (long i) {
-                //                  if (zzp[i] < xyzmin_grid[1] + 20 * dx[1]){ //xyzmin_grid[2] + 10 * dx[2]
-                //                      exp[i] = 0.;
-                //                      eyp[i] = 0.;
-                //                      ezp[i] = 0.;
-                //                      bxp[i] = 0.;
-                //                      byp[i] = 0.;
-                //                      bzp[i] = 0.;
-                //                  }
-                //              }
-                //     );
                 //
                 // Particle Push
                 //
-<<<<<<< HEAD
-                BL_PROFILE_VAR_START(blp_pxr_pp);
-                PushPX(pti, m_xp[thread_num], m_yp[thread_num], m_zp[thread_num],
-=======
                 BL_PROFILE_VAR_START(blp_ppc_pp);
                 PushPX(pti, m_xp[thread_num], m_yp[thread_num], m_zp[thread_num], 
->>>>>>> 239f2949
                        m_giv[thread_num], dt);
                 BL_PROFILE_VAR_STOP(blp_ppc_pp);
 
@@ -1587,10 +1296,6 @@
                 pti.SetPosition(m_xp[thread_num], m_yp[thread_num], m_zp[thread_num]);
                 BL_PROFILE_VAR_STOP(blp_copy);
             }
-<<<<<<< HEAD
-
-            if (rho) DepositCharge(pti, wp, rho, crho, 1, np_current, np, thread_num, lev);
-=======
             
             if (rho) {
                 DepositCharge(pti, wp, rho, 1, 0, np_current, thread_num, lev, lev);
@@ -1598,7 +1303,6 @@
                     DepositCharge(pti, wp, crho, 1, np_current, np-np_current, thread_num, lev, lev-1);
                 }
             }
->>>>>>> 239f2949
 
             if (cost) {
                 const Box& tbx = pti.tilebox();
@@ -1652,13 +1356,8 @@
         for(int i=0; i<np; i++){
             auto& p = particles[i];
             if (p.id() == DoSplitParticleID){
-<<<<<<< HEAD
-		// If particle is tagged, split it and put the
-		// split particles in local arrays psplit_x etc.
-=======
                 // If particle is tagged, split it and put the 
                 // split particles in local arrays psplit_x etc.
->>>>>>> 239f2949
                 np_split_to_add += np_split;
 #if (AMREX_SPACEDIM==2)
                 if (split_type==0){
@@ -1758,19 +1457,6 @@
 	// they are not re-split when entering a higher level
 	// AddNParticles calls Redistribute, so that particles
 	// in pctmp_split are in the proper grids and tiles
-<<<<<<< HEAD
-	pctmp_split.AddNParticles(lev,
-                                  np_split_to_add,
-                                  psplit_x.dataPtr(),
-                                  psplit_y.dataPtr(),
-                                  psplit_z.dataPtr(),
-                                  psplit_ux.dataPtr(),
-                                  psplit_uy.dataPtr(),
-                                  psplit_uz.dataPtr(),
-                                  1,
-                                  psplit_w.dataPtr(),
-                                  1, NoSplitParticleID);
-=======
 	pctmp_split.AddNParticles(lev, 
                               np_split_to_add,
                               psplit_x.dataPtr(),
@@ -1782,7 +1468,6 @@
                               1,
                               psplit_w.dataPtr(),
                               1, NoSplitParticleID);
->>>>>>> 239f2949
 	// Copy particles from tmp to current particle container
     addParticles(pctmp_split,1);
 	// Clear tmp container
