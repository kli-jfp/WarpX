#include <AMReX_BLFort.H>

#ifdef __cplusplus

#if AMREX_SPACEDIM==2
#define WARPX_ARLIM_ANYD(x) std::array<int,3>{(x)[0], 0, (x)[1]}.data()
#else
#define WARPX_ARLIM_ANYD(x) x
#endif

#define WARPX_TO_FORTRAN_BOX(x) WARPX_ARLIM_ANYD((x).loVect()), WARPX_ARLIM_ANYD((x).hiVect())
#define WARPX_TO_FORTRAN_ANYD(x) (x).dataPtr(), WARPX_ARLIM_ANYD((x).loVect()), WARPX_ARLIM_ANYD((x).hiVect())
#define WARPX_TO_FORTRAN_N_ANYD(x,n) (x).dataPtr(n), WARPX_ARLIM_ANYD((x).loVect()), WARPX_ARLIM_ANYD((x).hiVect())

#endif

#if (AMREX_SPACEDIM == 3)

#define WRPX_SYNC_CURRENT                warpx_sync_current_3d
#define WRPX_SYNC_RHO                    warpx_sync_rho_3d

#define WRPX_PUSH_PML_BVEC               warpx_push_pml_bvec_3d
#define WRPX_PUSH_PML_EVEC               warpx_push_pml_evec_3d
#define WRPX_PUSH_PML_EVEC_F             warpx_push_pml_evec_f_3d
#define WRPX_PUSH_PML_F                  warpx_push_pml_f_3d
#define WRPX_DAMP_PML                    warpx_damp_pml_3d
#define WRPX_DAMP_PML_F                  warpx_damp_pml_f_3d
#define WRPX_SUM_FINE_TO_CRSE_NODAL      warpx_sum_fine_to_crse_nodal_3d
#define WRPX_ZERO_OUT_BNDRY              warpx_zero_out_bndry_3d
#define WRPX_BUILD_MASK                  warpx_build_mask_3d
#define WRPX_COMPUTE_E_NODAL             warpx_compute_E_nodal_3d
#define WRPX_DEPOSIT_CIC                 warpx_deposit_cic_3d
#define WRPX_INTERPOLATE_CIC             warpx_interpolate_cic_3d
#define WRPX_INTERPOLATE_CIC_TWO_LEVELS  warpx_interpolate_cic_two_levels_3d
#define WRPX_PUSH_LEAPFROG               warpx_push_leapfrog_3d
#define WRPX_PUSH_LEAPFROG_POSITIONS     warpx_push_leapfrog_positions_3d

#elif (AMREX_SPACEDIM == 2)

#define WRPX_SYNC_CURRENT                warpx_sync_current_2d
#define WRPX_SYNC_RHO                    warpx_sync_rho_2d

#define WRPX_PUSH_PML_BVEC               warpx_push_pml_bvec_2d
#define WRPX_PUSH_PML_EVEC               warpx_push_pml_evec_2d
#define WRPX_PUSH_PML_EVEC_F             warpx_push_pml_evec_f_2d
#define WRPX_PUSH_PML_F                  warpx_push_pml_f_2d
#define WRPX_DAMP_PML                    warpx_damp_pml_2d
#define WRPX_DAMP_PML_F                  warpx_damp_pml_f_2d

#define WRPX_SUM_FINE_TO_CRSE_NODAL      warpx_sum_fine_to_crse_nodal_2d
#define WRPX_ZERO_OUT_BNDRY              warpx_zero_out_bndry_2d
#define WRPX_BUILD_MASK                  warpx_build_mask_2d
#define WRPX_COMPUTE_E_NODAL             warpx_compute_E_nodal_2d
#define WRPX_DEPOSIT_CIC                 warpx_deposit_cic_2d
#define WRPX_INTERPOLATE_CIC             warpx_interpolate_cic_2d
#define WRPX_INTERPOLATE_CIC_TWO_LEVELS  warpx_interpolate_cic_two_levels_2d
#define WRPX_PUSH_LEAPFROG               warpx_push_leapfrog_2d
#define WRPX_PUSH_LEAPFROG_POSITIONS     warpx_push_leapfrog_positions_2d

#endif

#ifdef __cplusplus
extern "C"
{
#endif
<<<<<<< HEAD

    // Laser pusher
	void warpx_gaussian_laser( const long* np,
				amrex::Real* Xp, amrex::Real* Yp, amrex::Real* t, amrex::Real* wavelength, amrex::Real* e_max, amrex::Real* waist,
				amrex::Real* duration, amrex::Real* t_peak, amrex::Real* f, amrex::Real* amplitude,
				amrex::Real* zeta, amrex::Real* beta, amrex::Real* phi2, amrex::Real* theta_stc );

        void warpx_harris_laser( const long* np,
                                 amrex::Real* Xp, amrex::Real* Yp, amrex::Real* t, amrex::Real* wavelength,
                                 amrex::Real* e_max, amrex::Real* waist, amrex::Real* duration, amrex::Real* f, amrex::Real* amplitude );

  void calculate_laser_plane_coordinates( const long* np,
       amrex::Real* xp, amrex::Real* yp, amrex::Real* zp,
       amrex::Real* plane_Xp, amrex::Real* plane_Yp,
       amrex::Real* u_Xx, amrex::Real* u_Xy, amrex::Real* u_Xz,
       amrex::Real* u_Yx, amrex::Real* u_Yy, amrex::Real* u_Yz,
       amrex::Real* positionx, amrex::Real* positiony, amrex::Real* positionz );

  void update_laser_particle( const long* np,
       amrex::Real* xp, amrex::Real* yp, amrex::Real* zp,
       amrex::Real* uxp, amrex::Real* uyp, amrex::Real* uzp,
       amrex::Real* giv, amrex::Real* wp, amrex::Real* amplitude_E,
       amrex::Real* p_Xx, amrex::Real* p_Xy, amrex::Real* p_Xz,
       amrex::Real* nvecx, amrex::Real* nvecy, amrex::Real* nvecz,
       amrex::Real* mobility, amrex::Real* dt,  const amrex::Real* c,
       const amrex::Real* beta_boost, const amrex::Real* gamma_boost );
=======
>>>>>>> 0d9d7eee

#ifdef USE_OPENBC_POISSON
    void warpx_openbc_potential (amrex::Real* rho, amrex::Real* phi, const amrex::Real* dx);
    void warpx_openbc_decompose (const int*, const int*, int*, int*);
#endif

    void warpx_compute_E (const int* lo, const int* hi,
			  const BL_FORT_FAB_ARG_3D(phi),
			  BL_FORT_FAB_ARG_3D(Ex),
			  BL_FORT_FAB_ARG_3D(Ey),
			  BL_FORT_FAB_ARG_3D(Ez),
			  const amrex::Real* dx);

///
/// These functions are used in electrostatic mode.
///

    void WRPX_SUM_FINE_TO_CRSE_NODAL(const int* lo, const int* hi, const int* lrat,
                                     amrex::Real* crse, const int* clo, const int* chi,
                                     const amrex::Real* fine, const int* flo, const int* fhi);

    void WRPX_ZERO_OUT_BNDRY(const int* lo, const int* hi,
                             amrex::Real* input_data, amrex::Real* bndry_data,
                             const int* mask);

    void WRPX_BUILD_MASK(const int* lo, const int* hi,
                         const int* tmp_mask, int* mask, const int* ncells);

    void WRPX_COMPUTE_E_NODAL(const int* lo, const int* hi,
                              const amrex::Real* phi,
                              amrex::Real* Ex, amrex::Real* Ey,
#if (AMREX_SPACEDIM == 3)
                          amrex::Real* Ez,
#endif
                          const amrex::Real* dx);

    void WRPX_DEPOSIT_CIC(const amrex::Real* particles, int ns, int np,
                          const amrex::Real* weights,
                          const amrex::Real* charge,
                          amrex::Real* rho, const int* lo, const int* hi,
                          const amrex::Real* plo, const amrex::Real* dx,
                          const int* ng);

    void WRPX_INTERPOLATE_CIC_TWO_LEVELS(const amrex::Real* particles, int ns, int np,
                                         amrex::Real* Ex_p, amrex::Real* Ey_p,
#if (AMREX_SPACEDIM == 3)
                                         amrex::Real* Ez_p,
#endif
                                         const amrex::Real* Ex, const amrex::Real* Ey,
#if (AMREX_SPACEDIM == 3)
                                         const amrex::Real* Ez,
#endif
                                         const int* lo, const int* hi, const amrex::Real* dx,
                                         const amrex::Real* cEx, const amrex::Real* cEy,
#if (AMREX_SPACEDIM == 3)
                                         const amrex::Real* cEz,
#endif
                                         const int* mask,
                                         const int* clo, const int* chi, const amrex::Real* cdx,
                                         const amrex::Real* plo, const int* ng, const int* lev);

    void WRPX_INTERPOLATE_CIC(const amrex::Real* particles, int ns, int np,
                              amrex::Real* Ex_p, amrex::Real* Ey_p,
#if (AMREX_SPACEDIM == 3)
                              amrex::Real* Ez_p,
#endif
                              const amrex::Real* Ex, const amrex::Real* Ey,
#if (AMREX_SPACEDIM == 3)
                              const amrex::Real* Ez,
#endif
                              const int* lo, const int* hi,
                              const amrex::Real* plo, const amrex::Real* dx,
                              const int* ng);

    void WRPX_PUSH_LEAPFROG(amrex::Real* particles, int ns, int np,
                            amrex::Real* vx_p, amrex::Real* vy_p,
#if (AMREX_SPACEDIM == 3)
                            amrex::Real* vz_p,
#endif
                            const amrex::Real* Ex_p, const amrex::Real* Ey_p,
#if (AMREX_SPACEDIM == 3)
                            const amrex::Real* Ez_p,
#endif
                            const amrex::Real* charge, const amrex::Real* mass, const amrex::Real* dt,
                            const amrex::Real* prob_lo, const amrex::Real* prob_hi);

    void WRPX_PUSH_LEAPFROG_POSITIONS(amrex::Real* particles, int ns, int np,
                                      amrex::Real* vx_p, amrex::Real* vy_p,
#if (AMREX_SPACEDIM == 3)
                                      amrex::Real* vz_p,
#endif
                                      const amrex::Real* dt, const amrex::Real* prob_lo,
                                      const amrex::Real* prob_hi);

//  These functions are used to evolve E and B in the PML

    void WRPX_PUSH_PML_BVEC(const int* xlo, const int* xhi,
                            const int* ylo, const int* yhi,
                            const int* zlo, const int* zhi,
                            const BL_FORT_FAB_ARG_3D(ex),
                            const BL_FORT_FAB_ARG_3D(ey),
                            const BL_FORT_FAB_ARG_3D(ez),
                            BL_FORT_FAB_ARG_3D(bx),
                            BL_FORT_FAB_ARG_3D(by),
                            BL_FORT_FAB_ARG_3D(bz),
                            const amrex::Real* dtsdx,
			    const amrex::Real* dtsdy,
			    const amrex::Real* dtsdz,
			    const int* maxwell_fdtd_solver_id);


    void WRPX_PUSH_PML_EVEC(const int* xlo, const int* xhi,
                            const int* ylo, const int* yhi,
                            const int* zlo, const int* zhi,
                            BL_FORT_FAB_ARG_3D(ex),
                            BL_FORT_FAB_ARG_3D(ey),
                            BL_FORT_FAB_ARG_3D(ez),
                            const BL_FORT_FAB_ARG_3D(bx),
                            const BL_FORT_FAB_ARG_3D(by),
                            const BL_FORT_FAB_ARG_3D(bz),
                            const amrex::Real* dtsdx,
                            const amrex::Real* dtsdy,
                            const amrex::Real* dtsdz);

    void WRPX_PUSH_PML_EVEC_F(const int* xlo, const int* xhi,
                              const int* ylo, const int* yhi,
                              const int* zlo, const int* zhi,
                              BL_FORT_FAB_ARG_3D(ex),
                              BL_FORT_FAB_ARG_3D(ey),
                              BL_FORT_FAB_ARG_3D(ez),
                              const BL_FORT_FAB_ARG_3D(f),
                              const amrex::Real* dtsdx,
                              const amrex::Real* dtsdy,
                              const amrex::Real* dtsdz,
                              const int* maxwell_fdtd_solver_id);

    void WRPX_PUSH_PML_F(const int* lo, const int* hi,
                         BL_FORT_FAB_ARG_3D(f),
                         const BL_FORT_FAB_ARG_3D(ex),
                         const BL_FORT_FAB_ARG_3D(ey),
                         const BL_FORT_FAB_ARG_3D(ez),
                         const amrex::Real* dtsdx,
                         const amrex::Real* dtsdy,
                         const amrex::Real* dtsdz);

    void WRPX_DAMP_PML (const int* texlo, const int* texhi,
                        const int* teylo, const int* teyhi,
                        const int* tezlo, const int* tezhi,
                        const int* tbxlo, const int* tbxhi,
                        const int* tbylo, const int* tbyhi,
                        const int* tbzlo, const int* tbzhi,
                        amrex::Real* ex, const int* exlo, const int* exhi,
                        amrex::Real* ey, const int* eylo, const int* eyhi,
                        amrex::Real* ez, const int* ezlo, const int* ezhi,
                        amrex::Real* bx, const int* bxlo, const int* bxhi,
                        amrex::Real* by, const int* bylo, const int* byhi,
                        amrex::Real* bz, const int* bzlo, const int* bzhi,
                        const amrex::Real* sigex, int sigex_lo, int sigex_hi,
#if (AMREX_SPACEDIM == 3)
                        const amrex::Real* sigey, int sigey_lo, int sigey_hi,
#endif
                        const amrex::Real* sigez, int sigez_lo, int sigez_hi,
                        const amrex::Real* sigbx, int sigbx_lo, int sigbx_hi,
#if (AMREX_SPACEDIM == 3)
                        const amrex::Real* sigby, int sigby_lo, int sigby_hi,
#endif
                        const amrex::Real* sigbz, int sigbz_lo, int sigbz_hi);

    void WRPX_DAMP_PML_F (const int* tndlo, const int* tndhi,
                          amrex::Real* F,  const int* flo, const int* fhi,
                          const amrex::Real* sigex, int sigex_lo, int sigex_hi,
#if (AMREX_SPACEDIM == 3)
                          const amrex::Real* sigey, int sigey_lo, int sigey_hi,
#endif
                          const amrex::Real* sigez, int sigez_lo, int sigez_hi,
                          const amrex::Real* sigbx, int sigbx_lo, int sigbx_hi,
#if (AMREX_SPACEDIM == 3)
                          const amrex::Real* sigby, int sigby_lo, int sigby_hi,
#endif
                          const amrex::Real* sigbz, int sigbz_lo, int sigbz_hi);


    void WRPX_SYNC_CURRENT (const int* lo, const int* hi,
                             BL_FORT_FAB_ARG_ANYD(crse),
                             const BL_FORT_FAB_ARG_ANYD(fine),
                             const int* dir);

    void WRPX_SYNC_RHO (const int* lo, const int* hi,
                        BL_FORT_FAB_ARG_ANYD(crse),
                        const BL_FORT_FAB_ARG_ANYD(fine),
                        const int* ncomp);

#ifdef WARPX_USE_PSATD
    void warpx_fft_mpi_init (int fcomm);
    void warpx_fft_domain_decomp (int* warpx_local_nz, int* warpx_local_z0,
                                  const int* global_lo, const int* global_hi);
    void warpx_fft_dataplan_init (const int* nox, const int* noy, const int* noz,
                                  void* fft_data, const int* ndata,
                                  const amrex_real* dx_w, const amrex_real* dt_w,
                                  const int* fftw_plan_measure, const int* do_nodal );
    void warpx_fft_nullify ();
    void warpx_fft_push_eb (amrex_real* ex_w, const int* exlo, const int* exhi,
                            amrex_real* ey_w, const int* eylo, const int* eyhi,
                            amrex_real* ez_w, const int* ezlo, const int* ezhi,
                            amrex_real* bx_w, const int* bxlo, const int* bxhi,
                            amrex_real* by_w, const int* bylo, const int* byhi,
                            amrex_real* bz_w, const int* bzlo, const int* bzhi,
                            amrex_real* jx_w, const int* jxlo, const int* jxhi,
                            amrex_real* jy_w, const int* jylo, const int* jyhi,
                            amrex_real* jz_w, const int* jzlo, const int* jzhi,
                            amrex_real* rhoold_w, const int* r1lo, const int* r1hi,
                            amrex_real* rho_w, const int* r2lo, const int* r2hi);

#endif

    void warpx_build_buffer_masks (const int* lo, const int* hi,
                                   int* msk, const int* mlo, const int* mhi,
                                   const int* gmsk, const int* glo, const int* ghi, const int* ng);

#ifdef __cplusplus
}
#endif<|MERGE_RESOLUTION|>--- conflicted
+++ resolved
@@ -63,35 +63,6 @@
 extern "C"
 {
 #endif
-<<<<<<< HEAD
-
-    // Laser pusher
-	void warpx_gaussian_laser( const long* np,
-				amrex::Real* Xp, amrex::Real* Yp, amrex::Real* t, amrex::Real* wavelength, amrex::Real* e_max, amrex::Real* waist,
-				amrex::Real* duration, amrex::Real* t_peak, amrex::Real* f, amrex::Real* amplitude,
-				amrex::Real* zeta, amrex::Real* beta, amrex::Real* phi2, amrex::Real* theta_stc );
-
-        void warpx_harris_laser( const long* np,
-                                 amrex::Real* Xp, amrex::Real* Yp, amrex::Real* t, amrex::Real* wavelength,
-                                 amrex::Real* e_max, amrex::Real* waist, amrex::Real* duration, amrex::Real* f, amrex::Real* amplitude );
-
-  void calculate_laser_plane_coordinates( const long* np,
-       amrex::Real* xp, amrex::Real* yp, amrex::Real* zp,
-       amrex::Real* plane_Xp, amrex::Real* plane_Yp,
-       amrex::Real* u_Xx, amrex::Real* u_Xy, amrex::Real* u_Xz,
-       amrex::Real* u_Yx, amrex::Real* u_Yy, amrex::Real* u_Yz,
-       amrex::Real* positionx, amrex::Real* positiony, amrex::Real* positionz );
-
-  void update_laser_particle( const long* np,
-       amrex::Real* xp, amrex::Real* yp, amrex::Real* zp,
-       amrex::Real* uxp, amrex::Real* uyp, amrex::Real* uzp,
-       amrex::Real* giv, amrex::Real* wp, amrex::Real* amplitude_E,
-       amrex::Real* p_Xx, amrex::Real* p_Xy, amrex::Real* p_Xz,
-       amrex::Real* nvecx, amrex::Real* nvecy, amrex::Real* nvecz,
-       amrex::Real* mobility, amrex::Real* dt,  const amrex::Real* c,
-       const amrex::Real* beta_boost, const amrex::Real* gamma_boost );
-=======
->>>>>>> 0d9d7eee
 
 #ifdef USE_OPENBC_POISSON
     void warpx_openbc_potential (amrex::Real* rho, amrex::Real* phi, const amrex::Real* dx);
