--- conflicted
+++ resolved
@@ -20,8 +20,6 @@
 /// lab frame. Thus, at a given t_boost, we must write slices of data to
 /// multiple output files, each one corresponding to a given time in the lab frame.
 ///
-
-<<<<<<< HEAD
 class LabFrameDiag { 
    public:
    std::string file_name;
@@ -121,55 +119,6 @@
 };
 
 class BoostedFrameDiagnostic {
-=======
-    ///
-    /// LabSnapShot stores metadata corresponding to a single time
-    /// snapshot in the lab frame. The snapshot is written to disk
-    /// in the directory "file_name". zmin_lab, zmax_lab, and t_lab
-    /// are all constant for a given snapshot. current_z_lab and
-    /// current_z_boost for each snapshot are updated as the
-    /// simulation time in the boosted frame advances.
-    ///
-    struct LabSnapShot {
-
-        std::string file_name;
-        amrex::Real t_lab;
-        amrex::RealBox prob_domain_lab_;
-        amrex::IntVect prob_ncells_lab_;
-
-        amrex::Real current_z_lab;
-        amrex::Real current_z_boost;
-
-        int ncomp_to_dump_;
-        std::vector<std::string> mesh_field_names_;
-
-        int file_num;
-        int initial_i;
-        const BoostedFrameDiagnostic& my_bfd;
-
-        LabSnapShot(amrex::Real t_lab_in, amrex::Real t_boost,
-                    const amrex::RealBox prob_domain_lab,
-                    const amrex::IntVect prob_ncells_lab,
-                    const int ncomp_to_dump,
-                    const std::vector<std::string> mesh_field_names,
-                    int file_num_in,
-                    const BoostedFrameDiagnostic& bfd);
-
-        ///
-        /// This snapshot is at time t_lab, and the simulation is at time t_boost.
-        /// The Lorentz transformation picks out one slice corresponding to both
-        /// of those times, at position current_z_boost and current_z_lab in the
-        /// boosted and lab frames, respectively.
-        ///
-        void updateCurrentZPositions(amrex::Real t_boost, amrex::Real inv_gamma,
-                                     amrex::Real inv_beta);
-
-        ///
-        /// Write some useful metadata about this snapshot.
-        ///
-        void writeSnapShotHeader();
-    };
->>>>>>> 8535a332
 
     amrex::Real gamma_boost_;
     amrex::Real inv_gamma_boost_;
@@ -184,31 +133,11 @@
     int N_slice_snapshots_;
     amrex::Real dt_slice_snapshots_lab_;
 
-<<<<<<< HEAD
     int num_buffer_ = 256;
     int max_box_size_ = 256;
 
     std::vector<std::unique_ptr<LabFrameDiag> > LabFrameDiags_;
  
-=======
-    // For back-transformed diagnostics of grid fields, data_buffer_[i]
-    // stores a buffer of the fields in the lab frame (in a MultiFab, i.e.
-    // with all box data etc.). When the buffer if full, dump to file.
-    amrex::Vector<std::unique_ptr<amrex::MultiFab> > data_buffer_;
-    // particles_buffer_ is currently blind to refinement level.
-    // particles_buffer_[i][j] is a WarpXParticleContainer::DiagnosticParticleData where
-    // - i is the back-transformed snapshot number
-    // - j is the species number
-    amrex::Vector<amrex::Vector<WarpXParticleContainer::DiagnosticParticleData> > particles_buffer_;
-    int num_buffer_ = 256;
-    int max_box_size_ = 256;
-    // buff_counter_[i] is the number of z slices in data_buffer_[i]
-    // for snapshot number i.
-    amrex::Vector<int> buff_counter_;
-
-    amrex::Vector<LabSnapShot> snapshots_;
-
->>>>>>> 8535a332
     void writeParticleData(const WarpXParticleContainer::DiagnosticParticleData& pdata,
                            const std::string& name, const int i_lab);
 
@@ -223,13 +152,8 @@
                            int N_snapshots, amrex::Real dt_slice_snapshots_lab, 
                            int N_slice_snapshots, amrex::Real gamma_boost,
                            amrex::Real t_boost, amrex::Real dt_boost, int boost_direction,
-<<<<<<< HEAD
                            const amrex::Geometry& geom, amrex::RealBox& slice_realbox);
     
-=======
-                           const amrex::Geometry& geom);
-
->>>>>>> 8535a332
     void Flush(const amrex::Geometry& geom);
 
     void writeLabFrameData(const amrex::MultiFab* cell_centered_data,
