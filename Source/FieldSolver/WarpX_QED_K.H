#ifndef WarpX_QED_K_h
#define WarpX_QED_K_h

#include <AMReX_FArrayBox.H>
#include <WarpXConst.H>
#include <cmath>

using namespace amrex;

/**
 * calc_M calculates the Magnetization field of the vacuum at a specific point and returns it as a three component vector
 * \param[in] arr This is teh empty array that will be filled with the components of the M-field
 * \param[in] ex The x-component of the E-field at the point at whicht he M-field is to be calculated
 * \param[in] ey The y-component of the E-field at the point at whicht he M-field is to be calculated
 * \param[in] ez The z-component of the E-field at the point at whicht he M-field is to be calculated
 * \param[in] bx The x-component of the B-field at the point at whicht he M-field is to be calculated
 * \param[in] by The y-component of the B-field at the point at whicht he M-field is to be calculated
 * \param[in] bz The z-component of the B-field at the point at whicht he M-field is to be calculated
 * \param[in] xi The quantum parameter being used for the simulation
 * \param[in] c2 The speed of light squared
*/
AMREX_GPU_HOST_DEVICE AMREX_INLINE
void calc_M(Real arr [], Real ex, Real ey, Real ez, Real bx, Real by, Real bz, Real xi, Real c2)
{
    const Real ee = ex*ex+ey*ey+ez*ez;
    const Real bb = bx*bx+by*by+bz*bz;
    const Real eb = ex*bx+ey*by+ez*bz;
    arr[0] = -2*xi*c2*( 2*bx*(ee-c2*bb) - 7*ex*eb );
    arr[1] = -2*xi*c2*( 2*by*(ee-c2*bb) - 7*ey*eb );
    arr[2] = -2*xi*c2*( 2*bz*(ee-c2*bb) - 7*ez*eb );
};


/**
 * warpx_hybrid_QED_push uses an FDTD scheme to calculate QED corrections to
 * Maxwell's equations and preforms a half timestep correction to the E-fields
 *
 * \param[in] Ex This function modifies the Ex field at the end
 * \param[in] Ey This function modifies the Ey field at the end
 * \param[in] Ez This function modifies the Ez field at the end
 * \param[in] Bx The QED corrections are non-linear functions of B. However,
 *            they do not modify B itself
 * \param[in] By The QED corrections are non-linear functions of B. However,
 *            they do not modify B itself
 * \param[in] Bz The QED corrections are non-linear functions of B. However,
 *            they do not modify B itself
 * \param[in] tempEx Since the corrections to E at a given node are non-linear functions
 *            of the values of E on the surronding nodes, temp arrays are used so that
 *            modifications to one node do not influence the corrections to the surronding nodes
 * \param[in] tempEy Since the corrections to E at a given node are non-linear functions
 *            of the values of E on the surronding nodes, temp arrays are used so that modifications to
 *            one node do not influence the corrections to the surronding nodes
 * \param[in] tempEz Since the corrections to E at a given node are non-linear functions
 *            of the values of E on the surronding nodes, temp arrays are used so that modifications to
 *            one node do not influence the corrections to the surronding nodes
 * \param[in] dx The x spatial step, used for calculating curls
 * \param[in] dy The y spatial step, used for calculating curls
 * \param[in] dz The z spatial step, used for calulating curls
 * \param[in] dt The temporal step, used for the half push/correction to the E-fields at the end of the function
 */
AMREX_GPU_HOST_DEVICE AMREX_INLINE
void warpx_hybrid_QED_push (int j, int k, int l, Array4<Real> const& Ex, Array4<Real>
                            const& Ey, Array4<Real> const& Ez, Array4<Real> const& Bx,
                            Array4<Real> const& By, Array4<Real const> const& Bz,
                            Array4<Real> const& tmpEx, Array4<Real> const& tmpEy,
                            Array4<Real> const& tmpEz, Real dx, Real dy, Real dz, Real dt)
{

<<<<<<< HEAD
// Defining constants to be used in the calculations

const amrex::Real c2 = PhysConst::c * PhysConst::c;
const amrex::Real xi = WarpX::quantum_xi;
=======
constexpr amrex::Real c2 = PhysConst::c * PhysConst::c;
constexpr amrex::Real xi = WarpX::quantum_xi;
>>>>>>> 8ae04872
const amrex::Real dxi = 1./dx;
const amrex::Real dzi = 1./dz;

#if (AMREX_SPACEDIM == 3)
const amrex::Real dyi = 1./dy;

    // Picking out points for stencil to be used in curl function of M

    amrex::Real Mpx [3] = {0.,0.,0.};
    amrex::Real Mnx [3] = {0.,0.,0.};
    amrex::Real Mpy [3] = {0.,0.,0.};
    amrex::Real Mny [3] = {0.,0.,0.};
    amrex::Real Mpz [3] = {0.,0.,0.};
    amrex::Real Mnz [3] = {0.,0.,0.};
    
    // Calcualting the M-field at the chosen stencil points
    
    calc_M(Mpx, tmpEx(j+1,k,l), tmpEy(j+1,k,l), tmpEz(j+1,k,l),
                Bx(j+1,k,l), By(j+1,k,l), Bz(j+1,k,l), xi, c2);
    calc_M(Mnx, tmpEx(j-1,k,l), tmpEy(j-1,k,l), tmpEz(j-1,k,l),
                Bx(j-1,k,l), By(j-1,k,l), Bz(j-1,k,l), xi, c2);
    calc_M(Mpy, tmpEx(j,k+1,l), tmpEy(j,k+1,l), tmpEz(j,k+1,l),
                Bx(j,k+1,l), By(j,k+1,l), Bz(j,k+1,l), xi, c2);
    calc_M(Mny, tmpEx(j,k-1,l), tmpEy(j,k-1,l), tmpEz(j,k-1,l),
                Bx(j,k-1,l), By(j,k-1,l), Bz(j,k-1,l), xi, c2);
    calc_M(Mpz, tmpEx(j,k,l+1), tmpEy(j,k,l+1), tmpEz(j,k,l+1),
                Bx(j,k,l+1), By(j,k,l+1), Bz(j,k,l+1), xi, c2);
    calc_M(Mnz, tmpEx(j,k,l-1), tmpEy(j,k,l-1), tmpEz(j,k,l-1),
                Bx(j,k,l-1), By(j,k,l-1), Bz(j,k,l-1), xi, c2);

    // Calculating necessary curls
    
    const amrex::Real VxM[3] = {
        0.5*( (Mpy[2]-Mny[2])*dyi - (Mpz[1]-Mnz[1])*dzi ),
        0.5*( (Mpz[0]-Mnz[0])*dzi - (Mpx[2]-Mnx[2])*dxi ),
        0.5*( (Mpx[1]-Mnx[1])*dxi - (Mpy[0]-Mny[0])*dyi ),
    };

    const amrex::Real VxE[3] = {
        0.5*( (tmpEz(j,k+1,l)-tmpEz(j,k-1,l) )*dyi - (tmpEy(j,k,l+1)-tmpEy(j,k,l-1) )*dzi ),
        0.5*( (tmpEx(j,k,l+1)-tmpEx(j,k,l-1) )*dzi - (tmpEz(j+1,k,l)-tmpEz(j-1,k,l) )*dxi ),
        0.5*( (tmpEy(j+1,k,l)-tmpEy(j-1,k,l) )*dxi - (tmpEx(j,k+1,l)-tmpEx(j,k-1,l) )*dyi ),
    };

    const amrex::Real VxB[3] = {
        0.5*( (Bz(j,k+1,l)-Bz(j,k-1,l) )*dyi - (By(j,k,l+1)-By(j,k,l-1) )*dzi ),
        0.5*( (Bx(j,k,l+1)-Bx(j,k,l-1) )*dzi - (Bz(j+1,k,l)-Bz(j-1,k,l) )*dxi ),
        0.5*( (By(j+1,k,l)-By(j-1,k,l) )*dxi - (Bx(j,k+1,l)-Bx(j,k-1,l) )*dyi ),
    };

    // Defining comapct values for QED corrections

    const amrex::Real ex = tmpEx(j,k,l);
    const amrex::Real ey = tmpEy(j,k,l);
    const amrex::Real ez = tmpEz(j,k,l);
    const amrex::Real bx = Bx(j,k,l);
    const amrex::Real by = By(j,k,l);
    const amrex::Real bz = Bz(j,k,l);
    const amrex::Real ee = ex*ex + ey*ey + ez*ez;
    const amrex::Real bb = bx*bx + by*by + bz*bz;
    const amrex::Real eb = ex*bx + ey*by + ez*bz;
    const amrex::Real EVxE = ex*VxE[0] + ey*VxE[1] + ez*VxE[2];
    const amrex::Real BVxE = bx*VxE[0] + by*VxE[1] + bz*VxE[2];
    const amrex::Real EVxB = ex*VxB[0] + ey*VxB[1] + ez*VxB[2];
    const amrex::Real BVxB = bx*VxB[0] + by*VxB[1] + bz*VxB[2];

    const amrex::Real beta = 4*xi*( ee - c2*bb ) + PhysConst::ep0;

    const amrex::Real Alpha[3] = {
        2*xi*c2*( -7*bx*EVxE - 7*VxE[0]*eb + 4*ex*BVxE ) + VxM[0],
        2*xi*c2*( -7*by*EVxE - 7*VxE[1]*eb + 4*ey*BVxE ) + VxM[1],
        2*xi*c2*( -7*bz*EVxE - 7*VxE[2]*eb + 4*ez*BVxE ) + VxM[2]
    };

    const amrex::Real Omega[3] = {
        Alpha[0] + 2*xi*c2*( 4*ex*EVxB + 2*VxB[0]*( ee - c2*bb ) + 7*c2*bx*BVxB ),
        Alpha[1] + 2*xi*c2*( 4*ey*EVxB + 2*VxB[1]*( ee - c2*bb ) + 7*c2*by*BVxB ),
        Alpha[2] + 2*xi*c2*( 4*ez*EVxB + 2*VxB[2]*( ee - c2*bb ) + 7*c2*bz*BVxB )
    };

    // Calcualting matrix values for the QED correction algorithm
    
    const amrex::Real a00 = beta + xi*( 8*ex*ex + 14*c2*bx*bx );

    const amrex::Real a11 = beta + xi*( 8*ey*ey + 14*c2*by*by );

    const amrex::Real a22 = beta + xi*( 8*ez*ez + 14*c2*bz*bz );

    const amrex::Real a01 = xi*( 2*ex*ey + 14*c2*bx*by );

    const amrex::Real a02 = xi*( 2*ex*ez + 14*c2*bx*bz );

    const amrex::Real a12 = xi*( 2*ez*ey + 14*c2*bz*by );

    const amrex::Real detA = a00*( a11*a22 - a12*a12 ) - a01*( a01*a22 - a02*a12 )+a02*( a01*a12 - a02*a11 );

    // Calcualting the rows of the inverse matrix using the general 3x3 inverse form
    
    const amrex::Real invAx[3] = {a22*a11 - a12*a12, a12*a02 - a22*a01, a12*a01 - a11*a02};

    const amrex::Real invAy[3] = {a02*a12 - a22*a01, a00*a22 - a02*a02, a01*a02 - a12*a00};

    const amrex::Real invAz[3] = {a12*a01 - a02*a11, a02*a01 - a12*a00, a11*a00 - a01*a01};

    // Calcualting the final QED corrections by mutliplying the Omega vector with the inverse matrix
    
    const amrex::Real dEx = (-1/detA)*(invAx[0]*Omega[0] +
                                       invAx[1]*Omega[1] +
                                       invAx[2]*Omega[2]);

    const amrex::Real dEy = (-1/detA)*(invAy[0]*Omega[0] +
                                       invAy[1]*Omega[1] +
                                       invAy[2]*Omega[2]);

    const amrex::Real dEz = (-1/detA)*(invAz[0]*Omega[0] +
                                       invAz[1]*Omega[1] +
                                       invAz[2]*Omega[2]);

   // Adding the QED corrections to the origional fields
   
    Ex(j,k,l) = Ex(j,k,l) + 0.5*dt*dEx;

    Ey(j,k,l) = Ey(j,k,l) + 0.5*dt*dEy;

    Ez(j,k,l) = Ez(j,k,l) + 0.5*dt*dEz;


// 2D case - follows naturally from 3D case
#else

    // Picking out points for stencil to be used in curl function of M
    
    amrex::Real Mpx [3] = {0.,0.,0.};
    amrex::Real Mnx [3] = {0.,0.,0.};
    amrex::Real Mpz [3] = {0.,0.,0.};
    amrex::Real Mnz [3] = {0.,0.,0.};

    // Calcualting the M-field at the chosen stencil points
    
    calc_M(Mpx, tmpEx(j+1,k,0), tmpEy(j+1,k,0), tmpEz(j+1,k,0),
                Bx(j+1,k,0), By(j+1,k,0), Bz(j+1,k,0), xi, c2);
    calc_M(Mnx, tmpEx(j-1,k,0), tmpEy(j-1,k,0), tmpEz(j-1,k,0),
                Bx(j-1,k,0), By(j-1,k,0), Bz(j-1,k,0), xi, c2);
    calc_M(Mpz, tmpEx(j,k+1,0), tmpEy(j,k+1,0), tmpEz(j,k+1,0),
                Bx(j,k+1,0), By(j,k+1,0), Bz(j,k+1,0), xi, c2);
    calc_M(Mnz, tmpEx(j,k-1,0), tmpEy(j,k-1,0), tmpEz(j,k-1,0),
                Bx(j,k-1,0), By(j,k-1,0), Bz(j,k-1,0), xi, c2);

    // Calculating necessary curls
    
    const amrex::Real VxM[3] = {
        -0.5*(Mpz[1]-Mnz[1])*dzi,
        0.5*( (Mpz[0]-Mnz[0])*dzi - (Mpx[2]-Mnx[2])*dxi ),
        0.5*(Mpx[1]-Mnx[1])*dxi,
    };

    const amrex::Real VxE[3] = {
        -0.5*(tmpEy(j,k+1,0)-tmpEy(j,k-1,0) )*dzi,
        0.5*( (tmpEx(j,k+1,0)-tmpEx(j,k-1,0) )*dzi - (tmpEz(j+1,k,0)-tmpEz(j-1,k,0) )*dxi ),
        0.5*(tmpEy(j+1,k,0)-tmpEy(j-1,k,0) )*dxi,
    };

    const amrex::Real VxB[3] = {
        -0.5*(By(j,k+1,0)-By(j,k-1,0) )*dzi,
        0.5*( (Bx(j,k+1,0)-Bx(j,k-1,0) )*dzi - (Bz(j+1,k,0)-Bz(j-1,k,0) )*dxi ),
        0.5*(By(j+1,k,0)-By(j-1,k,0) )*dxi,
    };

    // Defining comapct values for QED corrections
    
    const amrex::Real ex = tmpEx(j,k,0);
    const amrex::Real ey = tmpEy(j,k,0);
    const amrex::Real ez = tmpEz(j,k,0);
    const amrex::Real bx = Bx(j,k,0);
    const amrex::Real by = By(j,k,0);
    const amrex::Real bz = Bz(j,k,0);
    const amrex::Real ee = ex*ex + ey*ey + ez*ez;
    const amrex::Real bb = bx*bx + by*by + bz*bz;
    const amrex::Real eb = ex*bx + ey*by + ez*bz;
    const amrex::Real EVxE = ex*VxE[0] + ey*VxE[1] + ez*VxE[2];
    const amrex::Real BVxE = bx*VxE[0] + by*VxE[1] + bz*VxE[2];
    const amrex::Real EVxB = ex*VxB[0] + ey*VxB[1] + ez*VxB[2];
    const amrex::Real BVxB = bx*VxB[0] + by*VxB[1] + bz*VxB[2];

    const amrex::Real beta = 4*xi*( ee - c2*bb ) + PhysConst::ep0;

    const amrex::Real Alpha[3] = {
        2*xi*c2*( -7*bx*EVxE - 7*VxE[0]*eb + 4*ex*BVxE ) + VxM[0],
        2*xi*c2*( -7*by*EVxE - 7*VxE[1]*eb + 4*ey*BVxE ) + VxM[1],
        2*xi*c2*( -7*bz*EVxE - 7*VxE[2]*eb + 4*ez*BVxE ) + VxM[2]
    };

    const amrex::Real Omega[3] = {
        Alpha[0] + 2*xi*c2*( 4*ex*EVxB + 2*VxB[0]*( ee - c2*bb ) + 7*c2*bx*BVxB ),
        Alpha[1] + 2*xi*c2*( 4*ey*EVxB + 2*VxB[1]*( ee - c2*bb ) + 7*c2*by*BVxB ),
        Alpha[2] + 2*xi*c2*( 4*ez*EVxB + 2*VxB[2]*( ee - c2*bb ) + 7*c2*bz*BVxB )
    };
    
    // Calcualting matrix values for the QED correction algorithm

    const amrex::Real a00 = beta + xi*( 8*ex*ex + 14*c2*bx*bx );

    const amrex::Real a11 = beta + xi*( 8*ey*ey + 14*c2*by*by );

    const amrex::Real a22 = beta + xi*( 8*ez*ez + 14*c2*bz*bz );

    const amrex::Real a01 = xi*( 2*ex*ey + 14*c2*bx*by );

    const amrex::Real a02 = xi*( 2*ex*ez + 14*c2*bx*bz );

    const amrex::Real a12 = xi*( 2*ez*ey + 14*c2*bz*by );

    const amrex::Real detA = a00*( a11*a22 - a12*a12 ) - a01*( a01*a22 - a02*a12 ) + a02*( a01*a12 - a02*a11 );

    // Calcualting matrix values for the QED correction algorithm
    
    const amrex::Real invAx[3] = {a22*a11 - a12*a12, a12*a02 - a22*a01, a12*a01 - a11*a02};

    const amrex::Real invAy[3] = {a02*a12 - a22*a01, a00*a22 - a02*a02, a01*a02 - a12*a00};

    const amrex::Real invAz[3] = {a12*a01 - a02*a11, a02*a01 - a12*a00, a11*a00 - a01*a01};

    // Calcualting the final QED corrections by mutliplying the Omega vector with the inverse matrix
    
    const amrex::Real dEx = (-1/detA)*(invAx[0]*Omega[0] +
                                       invAx[1]*Omega[1] +
                                       invAx[2]*Omega[2]);

    const amrex::Real dEy = (-1/detA)*(invAy[0]*Omega[0] +
                                       invAy[1]*Omega[1] +
                                       invAy[2]*Omega[2]);

    const amrex::Real dEz = (-1/detA)*(invAz[0]*Omega[0] +
                                       invAz[1]*Omega[1] +
                                       invAz[2]*Omega[2]);

   // Adding the QED corrections to the origional fields
   
    Ex(j,k,0) = Ex(j,k,0) + 0.5*dt*dEx;

    Ey(j,k,0) = Ey(j,k,0) + 0.5*dt*dEy;

    Ez(j,k,0) = Ez(j,k,0) + 0.5*dt*dEz;

#endif

}

#endif<|MERGE_RESOLUTION|>--- conflicted
+++ resolved
@@ -66,15 +66,11 @@
                             Array4<Real> const& tmpEz, Real dx, Real dy, Real dz, Real dt)
 {
 
-<<<<<<< HEAD
+
 // Defining constants to be used in the calculations
 
-const amrex::Real c2 = PhysConst::c * PhysConst::c;
-const amrex::Real xi = WarpX::quantum_xi;
-=======
 constexpr amrex::Real c2 = PhysConst::c * PhysConst::c;
 constexpr amrex::Real xi = WarpX::quantum_xi;
->>>>>>> 8ae04872
 const amrex::Real dxi = 1./dx;
 const amrex::Real dzi = 1./dz;
 
