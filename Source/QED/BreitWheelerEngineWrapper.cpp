--- conflicted
+++ resolved
@@ -1,53 +1,6 @@
 #include "BreitWheelerEngineWrapper.hpp"
 //This file provides a wrapper aroud the breit_wheeler engine
 //provided by the PICSAR library
-
-<<<<<<< HEAD
-// Functors ==================================
-
-// Initialization of the optical depth
-AMREX_GPU_DEVICE
-amrex::Real
-BreitWheelerGetOpticalDepth::operator() () const
-{
-    return WarpXBreitWheelerWrapper::
-        internal_get_optical_depth(amrex::Random());
-}
-//____________________________________________
-
-// Evolution of the optical depth (returns true if
-// an event occurs)
-AMREX_GPU_DEVICE
-bool BreitWheelerEvolveOpticalDepth::operator()(
-    amrex::Real px, amrex::Real py, amrex::Real pz, 
-    amrex::Real ex, amrex::Real ey, amrex::Real ez,
-    amrex::Real bx, amrex::Real by, amrex::Real bz,
-    amrex::Real dt, amrex::Real& opt_depth) const
-{
-    bool has_event_happend = false;
-    amrex::Real dummy_lambda = 1.0;
-    amrex::Real unused_event_time = 0.0;
-
-    const auto table = picsar::multi_physics::lookup_1d<amrex::Real>
-        (innards->TTfunc_data.size(),
-         innards->TTfunc_coords.data(),
-         innards->TTfunc_data.data());
-
-    WarpXBreitWheelerWrapper::internal_evolve_opt_depth_and_determine_event(
-        px, py, pz,
-        ex, ey, ez,
-        bx, by, bz,
-        dt, opt_depth, 
-        has_event_happend, unused_event_time,
-        dummy_lambda, 
-        table,
-        innards->ctrl);
-
-    return has_event_happend;
-}
-=======
-using namespace picsar::multi_physics;
->>>>>>> c6ba1eb9
 
 // Factory class =============================
 
@@ -64,11 +17,11 @@
 {
     AMREX_ALWAYS_ASSERT(lookup_tables_initialized);
 
-    return BreitWheelerEvolveOpticalDepth(&innards);         
+    return BreitWheelerEvolveOpticalDepth(&innards);
 }
-    
 
-//Initializes the Lookup tables using the default settings 
+
+//Initializes the Lookup tables using the default settings
 //provided by the library
 void BreitWheelerEngine::computes_lookup_tables_default ()
 {
@@ -96,7 +49,7 @@
         return false;
 
     std::vector<char> data_dump;
-    char* begin; 
+    char* begin;
     char* end;
 
     std::tie(begin, end) = get_begin_end_pointers(innards.ctrl.chi_phot_min);
@@ -116,13 +69,13 @@
     std::tie(begin, end) = get_begin_end_pointers(innards.ctrl.chi_phot_tpair_how_many);
     data_dump.insert(data_dump.end(), begin, end);
 
-    data_dump.insert(data_dump.end(), 
-        (char*)innards.TTfunc_coords.dataPtr(), 
+    data_dump.insert(data_dump.end(),
+        (char*)innards.TTfunc_coords.dataPtr(),
         ((char*)innards.TTfunc_coords.dataPtr())+ innards.TTfunc_coords.size());
-    data_dump.insert(data_dump.end(), 
-        (char*)innards.TTfunc_data.dataPtr(), 
-        ((char*)innards.TTfunc_data.dataPtr())+ innards.TTfunc_data.size());  
-    
+    data_dump.insert(data_dump.end(),
+        (char*)innards.TTfunc_data.dataPtr(),
+        ((char*)innards.TTfunc_data.dataPtr())+ innards.TTfunc_data.size());
+
     return true;
 }
 
@@ -132,19 +85,19 @@
 {
     //Lambda is not actually used if S.I. units are enabled
     WarpXBreitWheelerWrapper bw_engine(std::move(DummyStruct()), 1.0, ctrl);
-    
+
     bw_engine.compute_dN_dt_lookup_table();
     //bw_engine.compute_cumulative_pair_table();
 
-    auto bw_innards_picsar = bw_engine.export_innards();  
+    auto bw_innards_picsar = bw_engine.export_innards();
 
     //Copy data in a GPU-friendly data-structure
     innards.ctrl = bw_innards_picsar.bw_ctrl;
-    innards.TTfunc_coords.assign(bw_innards_picsar.TTfunc_table_coords_ptr, 
-        bw_innards_picsar.TTfunc_table_coords_ptr + 
+    innards.TTfunc_coords.assign(bw_innards_picsar.TTfunc_table_coords_ptr,
+        bw_innards_picsar.TTfunc_table_coords_ptr +
         bw_innards_picsar.TTfunc_table_coords_how_many);
     innards.TTfunc_data.assign(bw_innards_picsar.TTfunc_table_data_ptr,
-        bw_innards_picsar.TTfunc_table_data_ptr + 
+        bw_innards_picsar.TTfunc_table_data_ptr +
         bw_innards_picsar.TTfunc_table_data_how_many);
     //____
 }
