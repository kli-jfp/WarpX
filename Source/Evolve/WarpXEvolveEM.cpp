--- conflicted
+++ resolved
@@ -178,12 +178,8 @@
             myBFD->writeLabFrameData(cell_centered_data.get(), *mypc, geom[0], cur_time, dt[0]);
         }
 
-<<<<<<< HEAD
         // slice gen //
 	if (to_make_plot || do_insitu || to_make_slice_plot)
-=======
-        if (to_make_plot || do_insitu)
->>>>>>> df936db1
         {
             FillBoundaryE();
             FillBoundaryB();
@@ -198,30 +194,21 @@
             last_plot_file_step = step+1;
             last_insitu_step = step+1;
 
-<<<<<<< HEAD
-        if (to_make_plot)
-    	    WritePlotFile();
-
-        if (to_make_slice_plot)
-        {
-            InitializeSliceMultiFabs ();
-            SliceGenerationForDiagnostics();
-            WriteSlicePlotFile();
-            ClearSliceMultiFabs ();
-        }
-
-
-
-        if (do_insitu)
-            UpdateInSitu();
-	}
-=======
             if (to_make_plot)
-                WritePlotFile();
->>>>>>> df936db1
+    	        WritePlotFile();
+
+            if (to_make_slice_plot)
+            {
+                InitializeSliceMultiFabs ();
+                SliceGenerationForDiagnostics();
+                WriteSlicePlotFile();
+                ClearSliceMultiFabs ();
+            }
 
             if (do_insitu)
                 UpdateInSitu();
+	    }
+
         }
 
         if (check_int > 0 && (step+1) % check_int == 0) {
