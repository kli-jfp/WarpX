# --- This defines the wrapper functions that directly call the underlying compiled routines
import os
import sys
import atexit
import ctypes
from ctypes.util import find_library as _find_library
import numpy as np
from numpy.ctypeslib import ndpointer as _ndpointer

from .Geometry import geometry

try:
    # --- If mpi4py is going to be used, this needs to be imported
    # --- before libwarpx is loaded (though don't know why)
    from mpi4py import MPI
except ImportError:
    pass

# --- Is there a better way of handling constants?
clight = 2.99792458e+8 # m/s

def _get_package_root():
    '''
    Get the path to the installation location (where libwarpx.so would be installed).
    '''
    cur = os.path.abspath(__file__)
    while True:
        name = os.path.basename(cur)
        if name == 'pywarpx':
            return cur
        elif not name:
            return ''
        cur = os.path.dirname(cur)

# --- Use geometry to determine whether to import the 2D or 3D version.
# --- This assumes that the input is setup before this module is imported,
# --- which should normally be the case.
# --- Default to 3D if geometry is not setup yet.
try:
    _prob_lo = geometry.prob_lo
    _coord_sys = geometry.coord_sys
except AttributeError:
    geometry_dim = '3d'
else:
    if _coord_sys == 0:
        geometry_dim = '%dd'%len(_prob_lo)
    elif _coord_sys == 1:
        geometry_dim = 'rz'
    else:
        raise Exception('Undefined coordinate system %d'%_coord_sys)
    del _prob_lo, _coord_sys

_libc = ctypes.CDLL(_find_library('c'))

try:
    libwarpx = ctypes.CDLL(os.path.join(_get_package_root(), "libwarpx%s.so"%geometry_dim))
except OSError:
    raise Exception('libwarpx%s.so was not installed. It can be installed by running "make" in the Python directory of WarpX'%geometry_dim)

dim = libwarpx.warpx_SpaceDim()

# our particle data type
_p_struct = [(d, 'f8') for d in 'xyz'[:dim]] + [('id', 'i4'), ('cpu', 'i4')]
_p_dtype = np.dtype(_p_struct, align=True)

_numpy_to_ctypes = {}
_numpy_to_ctypes['f8'] = ctypes.c_double
_numpy_to_ctypes['i4'] = ctypes.c_int

class Particle(ctypes.Structure):
    _fields_ = [(v[0], _numpy_to_ctypes[v[1]]) for v in _p_struct]


# some useful typenames
_LP_particle_p = ctypes.POINTER(ctypes.POINTER(Particle))
_LP_c_int = ctypes.POINTER(ctypes.c_int)
_LP_c_void_p = ctypes.POINTER(ctypes.c_void_p)
_LP_c_double = ctypes.POINTER(ctypes.c_double)
_LP_LP_c_double = ctypes.POINTER(_LP_c_double)
_LP_c_char = ctypes.POINTER(ctypes.c_char)
_LP_LP_c_char = ctypes.POINTER(_LP_c_char)

# this is a function for converting a ctypes pointer to a numpy array
def _array1d_from_pointer(pointer, dtype, size):
    if sys.version_info.major >= 3:
        # from where do I import these? this might only work for CPython...
        #PyBuf_READ  = 0x100
        PyBUF_WRITE = 0x200
        buffer_from_memory = ctypes.pythonapi.PyMemoryView_FromMemory
        buffer_from_memory.argtypes = (ctypes.c_void_p, ctypes.c_int, ctypes.c_int)
        buffer_from_memory.restype = ctypes.py_object
        buf = buffer_from_memory(pointer, dtype.itemsize*size, PyBUF_WRITE)
    else:
        buffer_from_memory = ctypes.pythonapi.PyBuffer_FromReadWriteMemory
        buffer_from_memory.restype = ctypes.py_object
        buf = buffer_from_memory(pointer, dtype.itemsize*size)
    return np.frombuffer(buf, dtype=dtype, count=size)


# set the arg and return types of the wrapped functions
libwarpx.amrex_init.argtypes = (ctypes.c_int, _LP_LP_c_char)
libwarpx.warpx_getParticleStructs.restype = _LP_particle_p
libwarpx.warpx_getParticleArrays.restype = _LP_LP_c_double
libwarpx.warpx_getEfield.restype = _LP_LP_c_double
libwarpx.warpx_getEfieldLoVects.restype = _LP_c_int
libwarpx.warpx_getEfieldCP.restype = _LP_LP_c_double
libwarpx.warpx_getEfieldCPLoVects.restype = _LP_c_int
libwarpx.warpx_getEfieldFP.restype = _LP_LP_c_double
libwarpx.warpx_getEfieldFPLoVects.restype = _LP_c_int
libwarpx.warpx_getBfield.restype = _LP_LP_c_double
libwarpx.warpx_getBfieldLoVects.restype = _LP_c_int
libwarpx.warpx_getBfieldCP.restype = _LP_LP_c_double
libwarpx.warpx_getBfieldCPLoVects.restype = _LP_c_int
libwarpx.warpx_getBfieldFP.restype = _LP_LP_c_double
libwarpx.warpx_getBfieldFPLoVects.restype = _LP_c_int
libwarpx.warpx_getCurrentDensity.restype = _LP_LP_c_double
libwarpx.warpx_getCurrentDensityLoVects.restype = _LP_c_int
libwarpx.warpx_getCurrentDensityCP.restype = _LP_LP_c_double
libwarpx.warpx_getCurrentDensityCPLoVects.restype = _LP_c_int
libwarpx.warpx_getCurrentDensityFP.restype = _LP_LP_c_double
libwarpx.warpx_getCurrentDensityFPLoVects.restype = _LP_c_int

#libwarpx.warpx_getPMLSigma.restype = _LP_c_double
#libwarpx.warpx_getPMLSigmaStar.restype = _LP_c_double
#libwarpx.warpx_ComputePMLFactors.argtypes = (ctypes.c_int, ctypes.c_double)

libwarpx.warpx_addNParticles.argtypes = (ctypes.c_int, ctypes.c_int,
                                         _ndpointer(ctypes.c_double, flags="C_CONTIGUOUS"),
                                         _ndpointer(ctypes.c_double, flags="C_CONTIGUOUS"),
                                         _ndpointer(ctypes.c_double, flags="C_CONTIGUOUS"),
                                         _ndpointer(ctypes.c_double, flags="C_CONTIGUOUS"),
                                         _ndpointer(ctypes.c_double, flags="C_CONTIGUOUS"),
                                         _ndpointer(ctypes.c_double, flags="C_CONTIGUOUS"),
                                         ctypes.c_int,
                                         _ndpointer(ctypes.c_double, flags="C_CONTIGUOUS"),
                                         ctypes.c_int)

libwarpx.warpx_getProbLo.restype = ctypes.c_double
libwarpx.warpx_getProbHi.restype = ctypes.c_double
libwarpx.warpx_getistep.restype = ctypes.c_int
libwarpx.warpx_gett_new.restype = ctypes.c_double
libwarpx.warpx_getdt.restype = ctypes.c_double
libwarpx.warpx_maxStep.restype = ctypes.c_int
libwarpx.warpx_stopTime.restype = ctypes.c_double
libwarpx.warpx_checkInt.restype = ctypes.c_int
libwarpx.warpx_plotInt.restype = ctypes.c_int
libwarpx.warpx_finestLevel.restype = ctypes.c_int

libwarpx.warpx_EvolveE.argtypes = [ctypes.c_double]
libwarpx.warpx_EvolveB.argtypes = [ctypes.c_double]
libwarpx.warpx_FillBoundaryE.argtypes = []
libwarpx.warpx_FillBoundaryB.argtypes = []
libwarpx.warpx_UpdateAuxilaryData.argtypes = []
libwarpx.warpx_SyncCurrent.argtypes = []
libwarpx.warpx_PushParticlesandDepose.argtypes = [ctypes.c_double]
libwarpx.warpx_getistep.argtypes = [ctypes.c_int]
libwarpx.warpx_setistep.argtypes = [ctypes.c_int, ctypes.c_int]
libwarpx.warpx_gett_new.argtypes = [ctypes.c_int]
libwarpx.warpx_sett_new.argtypes = [ctypes.c_int, ctypes.c_double]
libwarpx.warpx_getdt.argtypes = [ctypes.c_int]

def get_nattr():
    '''

    Get the number of extra attributes.

    '''
    # --- The -3 is because the comps include the velocites
    return libwarpx.warpx_nComps() - 3

def amrex_init(argv):
    # --- Construct the ctype list of strings to pass in
    argc = len(argv)
    argvC = (_LP_c_char * (argc+1))()
    for i, arg in enumerate(argv):
        enc_arg = arg.encode('utf-8')
        argvC[i] = ctypes.create_string_buffer(enc_arg)

    libwarpx.amrex_init(argc, argvC)

def initialize(argv=None):
    '''

    Initialize WarpX and AMReX. Must be called before
    doing anything else.

    '''
    if argv is None:
        argv = sys.argv
    amrex_init(argv)
    libwarpx.warpx_ConvertLabParamsToBoost()
    libwarpx.warpx_init()


@atexit.register
def finalize(finalize_mpi=1):
    '''

    Call finalize for WarpX and AMReX. Must be called at
    the end of your script.

    '''
    libwarpx.warpx_finalize()
    libwarpx.amrex_finalize(finalize_mpi)


def evolve(num_steps=-1):
    '''

    Evolve the simulation for num_steps steps. If num_steps=-1,
    the simulation will be run until the end as specified in the
    inputs file.

    Parameters
    ----------

    num_steps: int, the number of steps to take

    '''

    libwarpx.warpx_evolve(num_steps);


#def get_sigma(direction):
#    '''
#
#    Return the 'sigma' PML coefficients for the electric field
#    in a given direction.
#
#    '''
#
#    size = ctypes.c_int(0)
#    data = libwarpx.warpx_getPMLSigma(direction, ctypes.byref(size))
#    arr = np.ctypeslib.as_array(data, (size.value,))
#    arr.setflags(write=1)
#    return arr
#
#
#def get_sigma_star(direction):
#    '''
#
#    Return the 'sigma*' PML coefficients for the magnetic field
#    in the given direction.
#
#    '''
#
#    size = ctypes.c_int(0)
#    data = libwarpx.warpx_getPMLSigmaStar(direction, ctypes.byref(size))
#    arr = np.ctypeslib.as_array(data, (size.value,))
#    arr.setflags(write=1)
#    return arr
#
#
#def compute_pml_factors(lev, dt):
#    '''
#
#    This recomputes the PML coefficients for a given level, using the
#    time step dt. This needs to be called after modifying the coefficients
#    from Python.
#
#    '''
#
#    libwarpx.warpx_ComputePMLFactors(lev, dt)

def add_particles(species_number=0,
                  x=0., y=0., z=0., ux=0., uy=0., uz=0., attr=0.,
                  unique_particles=True):
    '''

    A function for adding particles to the WarpX simulation.

    Parameters
    ----------

    species_number   : the species to add the particle to (default = 0)
    x, y, z          : arrays or scalars of the particle positions (default = 0.)
    ux, uy, uz       : arrays or scalars of the particle momenta (default = 0.)
    attr             : a 2D numpy array or scalar with the particle attributes (default = 0.)
    unique_particles : whether the particles are unique or duplicated on
                       several processes. (default = True)

    '''

    # --- Get length of arrays, set to one for scalars
    lenx = np.size(x)
    leny = np.size(y)
    lenz = np.size(z)
    lenux = np.size(ux)
    lenuy = np.size(uy)
    lenuz = np.size(uz)
    lenattr = np.size(attr)

    if (lenx == 0 or leny == 0 or lenz == 0 or lenux == 0 or
        lenuy == 0 or lenuz == 0 or lenattr == 0):
        return

    maxlen = max(lenx, leny, lenz, lenux, lenuy, lenuz, lenattr)
    assert lenx==maxlen or lenx==1, "Length of x doesn't match len of others"
    assert leny==maxlen or leny==1, "Length of y doesn't match len of others"
    assert lenz==maxlen or lenz==1, "Length of z doesn't match len of others"
    assert lenux==maxlen or lenux==1, "Length of ux doesn't match len of others"
    assert lenuy==maxlen or lenuy==1, "Length of uy doesn't match len of others"
    assert lenuz==maxlen or lenuz==1, "Length of uz doesn't match len of others"
    assert lenattr==maxlen or lenattr==1, "Length of attr doesn't match len of others"

    if lenx == 1:
        x = np.array(x)*np.ones(maxlen)
    if leny == 1:
        y = np.array(y)*np.ones(maxlen)
    if lenz == 1:
        z = np.array(z)*np.ones(maxlen)
    if lenux == 1:
        ux = np.array(ux)*np.ones(maxlen)
    if lenuy == 1:
        uy = np.array(uy)*np.ones(maxlen)
    if lenuz == 1:
        uz = np.array(uz)*np.ones(maxlen,'d')
    if lenattr == 1:
        nattr = get_nattr()
        attr = np.array(attr)*np.ones([maxlen,nattr])

    libwarpx.warpx_addNParticles(species_number, x.size,
                                 x, y, z, ux, uy, uz,
                                 attr.shape[-1], attr, unique_particles)

def get_particle_structs(species_number):
    '''

    This returns a list of numpy arrays containing the particle struct data
    on each tile for this process. The particle data is represented as a structured
    numpy array and contains the particle 'x', 'y', 'z', 'id', and 'cpu'.

    The data for the numpy arrays are not copied, but share the underlying
    memory buffer with WarpX. The numpy arrays are fully writeable.

    Parameters
    ----------

        species_number : the species id that the data will be returned for

    Returns
    -------

        A List of numpy arrays.

    '''

    particles_per_tile = _LP_c_int()
    num_tiles = ctypes.c_int(0)
    data = libwarpx.warpx_getParticleStructs(species_number,
                                             ctypes.byref(num_tiles),
                                             ctypes.byref(particles_per_tile))

    particle_data = []
    for i in range(num_tiles.value):
        arr = _array1d_from_pointer(data[i], _p_dtype, particles_per_tile[i])
        particle_data.append(arr)

    _libc.free(particles_per_tile)
    _libc.free(data)
    return particle_data


def get_particle_arrays(species_number, comp):
    '''

    This returns a list of numpy arrays containing the particle array data
    on each tile for this process.

    The data for the numpy arrays are not copied, but share the underlying
    memory buffer with WarpX. The numpy arrays are fully writeable.

    Parameters
    ----------

        species_number : the species id that the data will be returned for
        comp           : the component of the array data that will be returned.

    Returns
    -------

        A List of numpy arrays.

    '''

    particles_per_tile = _LP_c_int()
    num_tiles = ctypes.c_int(0)
    data = libwarpx.warpx_getParticleArrays(species_number, comp,
                                            ctypes.byref(num_tiles),
                                            ctypes.byref(particles_per_tile))

    particle_data = []
    for i in range(num_tiles.value):
        arr = np.ctypeslib.as_array(data[i], (particles_per_tile[i],))
        arr.setflags(write=1)
        particle_data.append(arr)

    _libc.free(particles_per_tile)
    _libc.free(data)
    return particle_data


def get_particle_x(species_number):
    '''

    Return a list of numpy arrays containing the particle 'x'
    positions on each tile.

    '''
    structs = get_particle_structs(species_number)
    if geometry_dim == '3d' or geometry_dim == '2d':
        return [struct['x'] for struct in structs]
    elif geometry_dim == 'rz':
        return [struct['x']*np.cos(theta) for struct, theta in zip(structs, get_particle_theta(species_number))]


def get_particle_y(species_number):
    '''

    Return a list of numpy arrays containing the particle 'y'
    positions on each tile.

    '''
    structs = get_particle_structs(species_number)
    if geometry_dim == '3d' or geometry_dim == '2d':
        return [struct['y'] for struct in structs]
    elif geometry_dim == 'rz':
        return [struct['x']*np.sin(theta) for struct, theta in zip(structs, get_particle_theta(species_number))]


def get_particle_r(species_number):
    '''

    Return a list of numpy arrays containing the particle 'r'
    positions on each tile.

    '''
    structs = get_particle_structs(species_number)
    if geometry_dim == 'rz':
        return [struct['x'] for struct in structs]
    elif geometry_dim == '3d':
        return [np.sqrt(struct['x']**2 + struct['y']**2) for struct in structs]
    elif geometry_dim == '2d':
        raise Exception('get_particle_r: There is no r coordinate with 2D Cartesian')


def get_particle_z(species_number):
    '''

    Return a list of numpy arrays containing the particle 'z'
    positions on each tile.

    '''
    structs = get_particle_structs(species_number)
    return [struct['z'] for struct in structs]


def get_particle_id(species_number):
    '''

    Return a list of numpy arrays containing the particle 'id'
    positions on each tile.

    '''
    structs = get_particle_structs(species_number)
    return [struct['id'] for struct in structs]


def get_particle_cpu(species_number):
    '''

    Return a list of numpy arrays containing the particle 'cpu'
    positions on each tile.

    '''
    structs = get_particle_structs(species_number)
    return [struct['cpu'] for struct in structs]


def get_particle_weight(species_number):
    '''

    Return a list of numpy arrays containing the particle
    weight on each tile.

    '''

    return get_particle_arrays(species_number, 0)


def get_particle_ux(species_number):
    '''

    Return a list of numpy arrays containing the particle
    x momentum on each tile.

    '''

    return get_particle_arrays(species_number, 1)


def get_particle_uy(species_number):
    '''

    Return a list of numpy arrays containing the particle
    y momentum on each tile.

    '''

    return get_particle_arrays(species_number, 2)


def get_particle_uz(species_number):
    '''

    Return a list of numpy arrays containing the particle
    z momentum on each tile.

    '''

    return get_particle_arrays(species_number, 3)


def get_particle_Ex(species_number):
    '''

    Return a list of numpy arrays containing the particle
    x electric field on each tile.

    '''

    return get_particle_arrays(species_number, 4)


def get_particle_Ey(species_number):
    '''

    Return a list of numpy arrays containing the particle
    y electric field on each tile.

    '''

    return get_particle_arrays(species_number, 5)


def get_particle_Ez(species_number):
    '''

    Return a list of numpy arrays containing the particle
    z electric field on each tile.

    '''

    return get_particle_arrays(species_number, 6)


def get_particle_Bx(species_number):
    '''

    Return a list of numpy arrays containing the particle
    x magnetic field on each tile.

    '''

    return get_particle_arrays(species_number, 7)


def get_particle_By(species_number):
    '''

    Return a list of numpy arrays containing the particle
    y magnetic field on each tile.

    '''

    return get_particle_arrays(species_number, 8)


def get_particle_Bz(species_number):
    '''

    Return a list of numpy arrays containing the particle
    z magnetic field on each tile.

    '''

    return get_particle_arrays(species_number, 9)


def get_particle_theta(species_number):
    '''

    Return a list of numpy arrays containing the particle
    theta on each tile.

    '''

    if geometry_dim == 'rz':
        return get_particle_arrays(species_number, 10)
    elif geometry_dim == '3d':
        return [np.arctan2(struct['y'], struct['x']) for struct in structs]
    elif geometry_dim == '2d':
        raise Exception('get_particle_r: There is no theta coordinate with 2D Cartesian')


def _get_mesh_field_list(warpx_func, level, direction, include_ghosts):
    """
     Generic routine to fetch the list of field data arrays.
    """
    shapes = _LP_c_int()
    size = ctypes.c_int(0)
    ncomps = ctypes.c_int(0)
    ngrow = ctypes.c_int(0)
    data = warpx_func(level, direction,
                      ctypes.byref(size), ctypes.byref(ncomps),
                      ctypes.byref(ngrow), ctypes.byref(shapes))
    ng = ngrow.value
    grid_data = []
    shapesize = dim
    if ncomps.value > 1:
        shapesize += 1
    for i in range(size.value):
        shape = tuple([shapes[shapesize*i + d] for d in range(shapesize)])
        # --- The data is stored in Fortran order, hence shape is reversed and a transpose is taken.
        arr = np.ctypeslib.as_array(data[i], shape[::-1]).T
        arr.setflags(write=1)
        if include_ghosts:
            grid_data.append(arr)
        else:
<<<<<<< HEAD
            grid_data.append(arr[[slice(ng, -ng) for _ in range(dim)]])
=======
            grid_data.append(arr[tuple([slice(ng, -ng) for _ in range(dim)])])
>>>>>>> 82f1b244

    _libc.free(shapes)
    _libc.free(data)
    return grid_data


def get_mesh_electric_field(level, direction, include_ghosts=True):
    '''

    This returns a list of numpy arrays containing the mesh electric field
    data on each grid for this process.

    This version is for the full "auxillary" solution on the given level.

    The data for the numpy arrays are not copied, but share the underlying
    memory buffer with WarpX. The numpy arrays are fully writeable.

    Parameters
    ----------

        level          : the AMR level to get the data for
        direction      : the component of the data you want
        include_ghosts : whether to include ghost zones or not

    Returns
    -------

        A List of numpy arrays.

    '''

    assert(level == 0)
    return _get_mesh_field_list(libwarpx.warpx_getEfield, level, direction, include_ghosts)


def get_mesh_electric_field_cp(level, direction, include_ghosts=True):
    '''

    This returns a list of numpy arrays containing the mesh electric field
    data on each grid for this process. This version returns the field on
    the coarse patch for the given level.

    The data for the numpy arrays are not copied, but share the underlying
    memory buffer with WarpX. The numpy arrays are fully writeable.

    Parameters
    ----------

        level          : the AMR level to get the data for
        direction      : the component of the data you want
        include_ghosts : whether to include ghost zones or not

    Returns
    -------

        A List of numpy arrays.

    '''

    assert(level == 0)
    return _get_mesh_field_list(libwarpx.warpx_getEfieldCP, level, direction, include_ghosts)


def get_mesh_electric_field_fp(level, direction, include_ghosts=True):
    '''

    This returns a list of numpy arrays containing the mesh electric field
    data on each grid for this process. This version returns the field on
    the fine patch for the given level.

    The data for the numpy arrays are not copied, but share the underlying
    memory buffer with WarpX. The numpy arrays are fully writeable.

    Parameters
    ----------

        level          : the AMR level to get the data for
        direction      : the component of the data you want
        include_ghosts : whether to include ghost zones or not

    Returns
    -------

        A List of numpy arrays.

    '''

    assert(level == 0)
    return _get_mesh_field_list(libwarpx.warpx_getEfieldFP, level, direction, include_ghosts)


def get_mesh_magnetic_field(level, direction, include_ghosts=True):
    '''

    This returns a list of numpy arrays containing the mesh magnetic field
    data on each grid for this process.

    This version is for the full "auxillary" solution on the given level.

    The data for the numpy arrays are not copied, but share the underlying
    memory buffer with WarpX. The numpy arrays are fully writeable.

    Parameters
    ----------

        level          : the AMR level to get the data for
        direction      : the component of the data you want
        include_ghosts : whether to include ghost zones or not

    Returns
    -------

        A List of numpy arrays.

    '''

    assert(level == 0)
    return _get_mesh_field_list(libwarpx.warpx_getBfield, level, direction, include_ghosts)


def get_mesh_magnetic_field_cp(level, direction, include_ghosts=True):
    '''

    This returns a list of numpy arrays containing the mesh magnetic field
    data on each grid for this process. This version returns the field on
    the coarse patch for the given level.

    The data for the numpy arrays are not copied, but share the underlying
    memory buffer with WarpX. The numpy arrays are fully writeable.

    Parameters
    ----------

        level          : the AMR level to get the data for
        direction      : the component of the data you want
        include_ghosts : whether to include ghost zones or not

    Returns
    -------

        A List of numpy arrays.

    '''

    assert(level == 0)
    return _get_mesh_field_list(libwarpx.warpx_getBfieldCP, level, direction, include_ghosts)


def get_mesh_magnetic_field_fp(level, direction, include_ghosts=True):
    '''

    This returns a list of numpy arrays containing the mesh magnetic field
    data on each grid for this process. This version returns the field on
    the fine patch for the given level.

    The data for the numpy arrays are not copied, but share the underlying
    memory buffer with WarpX. The numpy arrays are fully writeable.

    Parameters
    ----------

        level          : the AMR level to get the data for
        direction      : the component of the data you want
        include_ghosts : whether to include ghost zones or not

    Returns
    -------

        A List of numpy arrays.

    '''

    assert(level == 0)
    return _get_mesh_field_list(libwarpx.warpx_getBfieldFP, level, direction, include_ghosts)


def get_mesh_current_density(level, direction, include_ghosts=True):
    '''

    This returns a list of numpy arrays containing the mesh current density
    data on each grid for this process.

    The data for the numpy arrays are not copied, but share the underlying
    memory buffer with WarpX. The numpy arrays are fully writeable.

    Parameters
    ----------

        level          : the AMR level to get the data for
        direction      : the component of the data you want
        include_ghosts : whether to include ghost zones or not

    Returns
    -------

        A List of numpy arrays.

    '''

    assert(level == 0)
    return _get_mesh_field_list(libwarpx.warpx_getCurrentDensity, level, direction, include_ghosts)


def get_mesh_current_density_cp(level, direction, include_ghosts=True):
    '''

    This returns a list of numpy arrays containing the mesh current density
    data on each grid for this process. This version returns the density for
    the coarse patch on the given level.

    The data for the numpy arrays are not copied, but share the underlying
    memory buffer with WarpX. The numpy arrays are fully writeable.

    Parameters
    ----------

        level          : the AMR level to get the data for
        direction      : the component of the data you want
        include_ghosts : whether to include ghost zones or not

    Returns
    -------

        A List of numpy arrays.

    '''

    assert(level == 0)
    return _get_mesh_field_list(libwarpx.warpx_getCurrentDensityCP, level, direction, include_ghosts)


def get_mesh_current_density_fp(level, direction, include_ghosts=True):
    '''

    This returns a list of numpy arrays containing the mesh current density
    data on each grid for this process. This version returns the density on
    the fine patch for the given level.

    The data for the numpy arrays are not copied, but share the underlying
    memory buffer with WarpX. The numpy arrays are fully writeable.

    Parameters
    ----------

        level          : the AMR level to get the data for
        direction      : the component of the data you want
        include_ghosts : whether to include ghost zones or not

    Returns
    -------

        A List of numpy arrays.

    '''

    assert(level == 0)
    return _get_mesh_field_list(libwarpx.warpx_getCurrentDensityFP, level, direction, include_ghosts)


def _get_mesh_array_lovects(level, direction, include_ghosts=True, getarrayfunc=None):
    assert(0 <= level and level <= libwarpx.warpx_finestLevel())

    size = ctypes.c_int(0)
    ngrow = ctypes.c_int(0)
    data = getarrayfunc(level, direction, ctypes.byref(size), ctypes.byref(ngrow))

    lovects_ref = np.ctypeslib.as_array(data, (size.value, dim))

    # --- Make a copy of the data to avoid memory problems
    # --- Also, take the transpose to give shape (dims, number of grids)
    lovects = lovects_ref.copy().T

    if not include_ghosts:
        lovects += ngrow.value

    del lovects_ref
    _libc.free(data)
    return lovects


def get_mesh_electric_field_lovects(level, direction, include_ghosts=True):
    '''

    This returns a list of the lo vectors of the arrays containing the mesh electric field
    data on each grid for this process.

    This version is for the full "auxillary" solution on the given level.

    Parameters
    ----------

        level          : the AMR level to get the data for
        direction      : the component of the data you want
        include_ghosts : whether to include ghost zones or not

    Returns
    -------

        A 2d numpy array of the lo vector for each grid with the shape (dims, number of grids)

    '''
    return _get_mesh_array_lovects(level, direction, include_ghosts, libwarpx.warpx_getEfieldLoVects)


def get_mesh_electric_field_cp_lovects(level, direction, include_ghosts=True):
    '''

    This returns a list of the lo vectors of the arrays containing the mesh electric field
    data on each grid for this process.

    Parameters
    ----------

        level          : the AMR level to get the data for
        direction      : the component of the data you want
        include_ghosts : whether to include ghost zones or not

    Returns
    -------

        A 2d numpy array of the lo vector for each grid with the shape (dims, number of grids)

    '''
    return _get_mesh_array_lovects(level, direction, include_ghosts, libwarpx.warpx_getEfieldCPLoVects)


def get_mesh_electric_field_fp_lovects(level, direction, include_ghosts=True):
    '''

    This returns a list of the lo vectors of the arrays containing the mesh electric field
    data on each grid for this process.

    Parameters
    ----------

        level          : the AMR level to get the data for
        direction      : the component of the data you want
        include_ghosts : whether to include ghost zones or not

    Returns
    -------

        A 2d numpy array of the lo vector for each grid with the shape (dims, number of grids)

    '''
    return _get_mesh_array_lovects(level, direction, include_ghosts, libwarpx.warpx_getEfieldFPLoVects)


def get_mesh_magnetic_field_lovects(level, direction, include_ghosts=True):
    '''

    This returns a list of the lo vectors of the arrays containing the mesh electric field
    data on each grid for this process.

    This version is for the full "auxillary" solution on the given level.

    Parameters
    ----------

        level          : the AMR level to get the data for
        direction      : the component of the data you want
        include_ghosts : whether to include ghost zones or not

    Returns
    -------

        A 2d numpy array of the lo vector for each grid with the shape (dims, number of grids)

    '''
    return _get_mesh_array_lovects(level, direction, include_ghosts, libwarpx.warpx_getBfieldLoVects)


def get_mesh_magnetic_field_cp_lovects(level, direction, include_ghosts=True):
    '''

    This returns a list of the lo vectors of the arrays containing the mesh electric field
    data on each grid for this process.

    Parameters
    ----------

        level          : the AMR level to get the data for
        direction      : the component of the data you want
        include_ghosts : whether to include ghost zones or not

    Returns
    -------

        A 2d numpy array of the lo vector for each grid with the shape (dims, number of grids)

    '''
    return _get_mesh_array_lovects(level, direction, include_ghosts, libwarpx.warpx_getBfieldCPLoVects)


def get_mesh_magnetic_field_fp_lovects(level, direction, include_ghosts=True):
    '''

    This returns a list of the lo vectors of the arrays containing the mesh electric field
    data on each grid for this process.

    Parameters
    ----------

        level          : the AMR level to get the data for
        direction      : the component of the data you want
        include_ghosts : whether to include ghost zones or not

    Returns
    -------

        A 2d numpy array of the lo vector for each grid with the shape (dims, number of grids)

    '''
    return _get_mesh_array_lovects(level, direction, include_ghosts, libwarpx.warpx_getBfieldFPLoVects)


def get_mesh_current_density_lovects(level, direction, include_ghosts=True):
    '''

    This returns a list of the lo vectors of the arrays containing the mesh electric field
    data on each grid for this process.

    Parameters
    ----------

        level          : the AMR level to get the data for
        direction      : the component of the data you want
        include_ghosts : whether to include ghost zones or not

    Returns
    -------

        A 2d numpy array of the lo vector for each grid with the shape (dims, number of grids)

    '''
    return _get_mesh_array_lovects(level, direction, include_ghosts, libwarpx.warpx_getCurrentDensityLoVects)


def get_mesh_current_density_cp_lovects(level, direction, include_ghosts=True):
    '''

    This returns a list of the lo vectors of the arrays containing the mesh electric field
    data on each grid for this process.

    Parameters
    ----------

        level          : the AMR level to get the data for
        direction      : the component of the data you want
        include_ghosts : whether to include ghost zones or not

    Returns
    -------

        A 2d numpy array of the lo vector for each grid with the shape (dims, number of grids)

    '''
    return _get_mesh_array_lovects(level, direction, include_ghosts, libwarpx.warpx_getCurrentDensityCPLoVects)

def get_mesh_current_density_fp_lovects(level, direction, include_ghosts=True):
    '''

    This returns a list of the lo vectors of the arrays containing the mesh electric field
    data on each grid for this process.

    Parameters
    ----------

        level          : the AMR level to get the data for
        direction      : the component of the data you want
        include_ghosts : whether to include ghost zones or not

    Returns
    -------

        A 2d numpy array of the lo vector for each grid with the shape (dims, number of grids)

    '''
    return _get_mesh_array_lovects(level, direction, include_ghosts, libwarpx.warpx_getCurrentDensityFPLoVects)<|MERGE_RESOLUTION|>--- conflicted
+++ resolved
@@ -627,11 +627,7 @@
         if include_ghosts:
             grid_data.append(arr)
         else:
-<<<<<<< HEAD
-            grid_data.append(arr[[slice(ng, -ng) for _ in range(dim)]])
-=======
             grid_data.append(arr[tuple([slice(ng, -ng) for _ in range(dim)])])
->>>>>>> 82f1b244
 
     _libc.free(shapes)
     _libc.free(data)
